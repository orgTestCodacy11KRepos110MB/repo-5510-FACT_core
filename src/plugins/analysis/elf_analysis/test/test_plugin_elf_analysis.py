from collections import namedtuple
from pathlib import Path

import pytest

from helperFunctions.tag import TagColor
from objects.file import FileObject
from test.common_helper import get_config_for_testing, get_test_data_dir
from test.unit.analysis.analysis_plugin_test_class import AnalysisPluginTest

from ..code.elf_analysis import AnalysisPlugin

# pylint: disable=redefined-outer-name,protected-access

TEST_DATA = Path(get_test_data_dir(), 'test_data_file.bin')

TEST_DATA_DIR = Path(__file__).parent / 'data'

<<<<<<< HEAD

class test_hardware_analysis_plugin(AnalysisPluginTest):

    PLUGIN_NAME = 'elf_analysis'

    def setUp(self):
        super().setUp()
        config = self.init_basic_config()

        self.analysis_plugin = AnalysisPlugin(self, config=config)

    def test_modinfo(self):
        test_file = FileObject(file_path=str(TEST_DATA_DIR / 'test_data.ko'))
        result = self.analysis_plugin.filter_modinfo(test_file)

        assert result == "this are test data\n"

=======
>>>>>>> 47c976b8

class MockAdmin:
    def register_plugin(self, name, administrator):
        pass


LiefResult = namedtuple('LiefResult', ['symbols_version', 'libraries', 'imported_functions', 'exported_functions', 'sections'])

MOCK_DATA = (
    '{"header": {"entrypoint": 109724, "file_type": "DYNAMIC", "header_size": 52, "identity_class": "CLASS32", "identity_data": "LSB", "identity_os_abi": "SYSTEMV"},'
    '"dynamic_entries": [{"library": "libdl.so.2", "tag": "NEEDED", "value": 1}, {"library": "libc.so.6", "tag": "NEEDED", "value": 137}, {"tag": "INIT", "value": 99064}],'
    '"sections": [{"alignment": 0, "entry_size": 0, "flags": [], "information": 0, "link": 0, "name": "", "offset": 0, "size": 0, "type": "NULL", "virtual_address": 0}],'
    '"segments": [{"alignment": 4, "file_offset": 2269, "flags": 4, "physical_address": 2269, "physical_size": 8, '
    '"sections": [".ARM.exidx"], "type": "ARM_EXIDX", "virtual_address": 2269, "virtual_size": 8}],'
    '"symbols_version": [{"value": 0}, {"symbol_version_auxiliary": "GLIBC_2.4", "value": 2}, {"symbol_version_auxiliary": "GLIBC_2.4", "value": 2}]}'
)

MOCK_LIEF_RESULT = LiefResult(
    libraries=['libdl.so.2', 'libc.so.6'],
    imported_functions=['fdopen', 'calloc', 'strstr', 'raise', 'gmtime_r', 'strcmp'],
    symbols_version=list(),
    exported_functions=['SHA256_Transform', 'GENERAL_NAMES_free', 'i2d_RSAPrivateKey', 'd2i_OCSP_REQUEST'],
    sections=[])


@pytest.fixture(scope='function')
def test_config():
    return get_config_for_testing()


@pytest.fixture(scope='function')
def stub_object():
    test_object = FileObject(file_path=str(TEST_DATA))
    test_object.processed_analysis['file_type'] = {'mime': 'application/x-executable'}
    return test_object


@pytest.fixture(scope='function')
def stub_plugin(test_config, monkeypatch):
    monkeypatch.setattr('plugins.base.BasePlugin._sync_view', lambda self, plugin_path: None)
    return AnalysisPlugin(MockAdmin(), test_config, offline_testing=True)


@pytest.mark.parametrize('tag, tag_color', [
    ('crypto', TagColor.RED),
    ('file_system', TagColor.BLUE),
    ('network', TagColor.ORANGE),
    ('memory_operations', TagColor.GREEN),
    ('randomize', TagColor.LIGHT_BLUE),
    ('other', TagColor.GRAY)])
def test_get_color_code(stub_plugin, tag, tag_color):
    assert stub_plugin._get_color_codes(tag) == tag_color


@pytest.mark.parametrize('indicators, behaviour_class, libraries, tags, expected', [
    (['a'], 'b', ['c'], [], []),
    (['a', 'b', 'c'], 'b', ['c'], [], ['b']),
    (['a', 'b', 'c'], 'b', ['c'], ['b'], ['b', 'b']),
    (['a', 'b', 'c'], 'b', ['c', 'a'], [], ['b', 'b']),
    (['a', 'b', 'c'], 'b', ['d', 'e'], [], []),
    (['a', 'b', 'c'], 'b', ['d', 'e'], ['x'], ['x'])
])
def test_get_tags_from_library_list(stub_plugin, indicators, behaviour_class, libraries, tags, expected):
    stub_plugin._get_tags_from_library_list(libraries, behaviour_class, indicators, tags)
    assert tags == expected


@pytest.mark.parametrize('functions, behaviour_class, indicators, tags, expected_result', [
    ([], '', [], [], []),
    (['a'], 'c', ['b'], [], []),
    (['a'], 'c', ['b'], ['d'], ['d']),
    (['a', 'b'], 'c', ['b'], ['d'], ['d', 'c']),
    (['a', 'b', 'x', 'y'], 'c', ['o', 'p', 'y'], [], ['c']),
    (['a', 'b'], 'c', ['b'], ['d', 'e'], ['d', 'e', 'c'])
])
def test_get_tags_from_function_list(stub_plugin, functions, behaviour_class, indicators, tags, expected_result):
    stub_plugin._get_tags_from_function_list(functions, behaviour_class, indicators, tags)
    assert tags == expected_result


def test_get_tags(stub_plugin, monkeypatch):
    behaviour_classes = {
        'one': ['x', 'y'],
        'two': ['z', 'a'],
        'three': ['f', 'u']
    }
    monkeypatch.setattr('plugins.analysis.elf_analysis.code.elf_analysis.AnalysisPlugin._load_template_file_as_json_obj', lambda _, __: behaviour_classes)
    tags = stub_plugin._get_tags(libraries=['a', 'b', 'c'], functions=['d', 'e', 'f'])
    assert sorted(tags) == ['three', 'two']


@pytest.mark.parametrize('symbol_versions, expected', [
    (['GLIBC_2.3.4(4)', '* Local *', 'GLIBC_2.2.5(3)', '* Global *', 'GLIBC_2.2.5(3)'],
     ['GLIBC_2.3.4', 'GLIBC_2.2.5'])

])
def test_get_symbols_version_entries(stub_plugin, symbol_versions, expected):
    assert sorted(stub_plugin._get_symbols_version_entries(symbol_versions)) == sorted(expected)


def test_create_tags(stub_plugin, stub_object):
    stub_object.processed_analysis[stub_plugin.NAME] = {}
    stub_result = LiefResult(libraries=['recvmsg', 'unknown'], imported_functions=list(), symbols_version=list(), exported_functions=list(), sections=list())
    stub_plugin.create_tags(stub_result, stub_object)

    assert 'network' in stub_object.processed_analysis[stub_plugin.NAME]['tags']
    assert stub_object.processed_analysis[stub_plugin.NAME]['tags']['network']['color'] == 'warning'


def test_analyze_elf_bad_file(stub_plugin, stub_object, tmpdir):
    random_file = Path(tmpdir.dirname, 'random')
    random_file.write_bytes(b'ABCDEFGHIJKLMNOPQRSTUVWXYZ')
    stub_object.file_path = str(random_file.absolute())

    result = stub_plugin._analyze_elf(stub_object)
    assert result == {}


final_analysis_test_data = [
    ({}, {}, 0),
    ({'header': [], 'segments': [1, 2], 'a': []}, {}, 1)
]


@pytest.mark.parametrize('binary_json_dict, elf_dict, expected', final_analysis_test_data)
def test_get_final_analysis_dict(stub_plugin, binary_json_dict, elf_dict, expected):
    stub_plugin.get_final_analysis_dict(binary_json_dict, elf_dict)
    assert len(elf_dict) == expected


def test_plugin(stub_plugin, stub_object, monkeypatch):
    monkeypatch.setattr('lief.parse', lambda _: MOCK_LIEF_RESULT)
    monkeypatch.setattr('lief.to_json_from_abstract', lambda _: MOCK_DATA)

    stub_object.processed_analysis['file_type'] = {'mime': 'application/x-executable'}
    stub_plugin.process_object(stub_object)

    output = stub_object.processed_analysis[stub_plugin.NAME]['Output']
    assert output != {}
    result_summary = sorted(stub_object.processed_analysis[stub_plugin.NAME]['summary'])
    assert result_summary == ['dynamic_entries', 'exported_functions', 'header', 'imported_functions', 'libraries', 'sections', 'segments', 'symbols_version']
    assert 'strcmp' in output['imported_functions']
    assert output['segments'][0]['virtual_address'].startswith('0x'), 'addresses should be converted to hex'


def test_modinfo(stub_plugin):
    test_file = FileObject(file_path=str(TEST_DATA_DIR / 'test_data.ko'))
    bin_dict, bin = stub_plugin._analyze_elf(test_file)
    result = stub_plugin.filter_modinfo(bin)
    assert result[0] == 'this are test data\n'<|MERGE_RESOLUTION|>--- conflicted
+++ resolved
@@ -6,7 +6,6 @@
 from helperFunctions.tag import TagColor
 from objects.file import FileObject
 from test.common_helper import get_config_for_testing, get_test_data_dir
-from test.unit.analysis.analysis_plugin_test_class import AnalysisPluginTest
 
 from ..code.elf_analysis import AnalysisPlugin
 
@@ -16,26 +15,6 @@
 
 TEST_DATA_DIR = Path(__file__).parent / 'data'
 
-<<<<<<< HEAD
-
-class test_hardware_analysis_plugin(AnalysisPluginTest):
-
-    PLUGIN_NAME = 'elf_analysis'
-
-    def setUp(self):
-        super().setUp()
-        config = self.init_basic_config()
-
-        self.analysis_plugin = AnalysisPlugin(self, config=config)
-
-    def test_modinfo(self):
-        test_file = FileObject(file_path=str(TEST_DATA_DIR / 'test_data.ko'))
-        result = self.analysis_plugin.filter_modinfo(test_file)
-
-        assert result == "this are test data\n"
-
-=======
->>>>>>> 47c976b8
 
 class MockAdmin:
     def register_plugin(self, name, administrator):

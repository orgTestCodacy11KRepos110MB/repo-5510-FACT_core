--- conflicted
+++ resolved
@@ -47,13 +47,8 @@
 
     @staticmethod
     def _get_tags_from_function_list(function_list, json_items, key, tag_list):
-<<<<<<< HEAD
         for func, json_item in ((func, json_item) for func in function_list for json_item in json_items):
             if json_item.lower() in func.lower() and SequenceMatcher(None, json_item, func).ratio() >= 0.85:
-=======
-        for func, i in ((func, i) for func in function_list for i in json_items):
-            if i.lower() in func.lower() and SequenceMatcher(None, i, func).ratio() >= 0.85:
->>>>>>> 12d5d0f0
                 tag_list.append(key)
         return tag_list
 

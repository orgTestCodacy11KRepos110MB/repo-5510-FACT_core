--- conflicted
+++ resolved
@@ -35,11 +35,7 @@
 def test_process_object_not_supported(stub_plugin, test_object, monkeypatch):
     monkeypatch.setattr('storage.fsorganizer.FSOrganizer.generate_path_from_uid', lambda _self, _: test_object.file_path)
     result = stub_plugin.process_object(test_object)
-<<<<<<< HEAD
-    assert result.processed_analysis[stub_plugin.NAME] == {'summary': [], 'failed': 'Unsupported script type'}
-=======
     assert result.processed_analysis[stub_plugin.NAME] == {'summary': [], 'warning': 'Is not a script or language could not be detected'}
->>>>>>> d05a8a80
 
 
 def test_process_object_this_file(stub_plugin, monkeypatch):
@@ -56,37 +52,7 @@
     test_object.processed_analysis['file_type'] = {'full': 'anything containing python'}
     monkeypatch.setattr('storage.fsorganizer.FSOrganizer.generate_path_from_uid', lambda _self, _: test_object.file_path)
     monkeypatch.setattr('plugins.analysis.linter.code.source_code_analysis.python_linter.PythonLinter.do_analysis',
-                        lambda self, file_path: list())
+                        lambda self, file_path: [])
     stub_plugin.process_object(test_object)
     result = test_object.processed_analysis[stub_plugin.NAME]
-<<<<<<< HEAD
-    assert 'full' not in result
-
-
-@pytest.fixture(scope='function')
-def docker_timeout(monkeypatch):
-    def run_timeout(*_, **__):
-        raise ReadTimeout()
-    monkeypatch.setattr('plugins.analysis.linter.code.source_code_analysis.run_docker_container', run_timeout)
-
-
-def test_process_object_timeout(stub_plugin, test_object, docker_timeout):
-    fo = stub_plugin.process_object(test_object)
-    assert 'failed' in fo.processed_analysis[stub_plugin.NAME]
-    assert fo.processed_analysis[stub_plugin.NAME]['failed'] == 'Analysis timed out'
-
-
-@pytest.fixture(scope='function')
-def docker_exception(monkeypatch):
-    def run_exception(*_, **__):
-        raise DockerException
-    monkeypatch.setattr('plugins.analysis.linter.code.source_code_analysis.run_docker_container', run_exception)
-
-
-def test_process_object_exception(stub_plugin, test_object, docker_exception):
-    fo = stub_plugin.process_object(test_object)
-    assert 'failed' in fo.processed_analysis[stub_plugin.NAME]
-    assert fo.processed_analysis[stub_plugin.NAME]['failed'] == 'Error during analysis'
-=======
-    assert 'full' not in result
->>>>>>> d05a8a80
+    assert 'full' not in result
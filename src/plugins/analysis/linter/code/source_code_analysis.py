import logging
import re
import sys
from pathlib import Path
from tempfile import NamedTemporaryFile

from common_helper_process import execute_shell_command_get_return_code
from docker.errors import DockerException
from requests.exceptions import ReadTimeout

from analysis.PluginBase import AnalysisBasePlugin
from helperFunctions.docker import run_docker_container

try:
    from ..internal import js_linter, lua_linter, python_linter, shell_linter
except ImportError:
    sys.path.append(str(Path(__file__).parent.parent))
    from internal import js_linter, lua_linter, python_linter, shell_linter


class AnalysisPlugin(AnalysisBasePlugin):
    '''
    This class implements the FACT wrapper for multiple linters including
    - shellcheck (shell)
    - pylint (python)
    - jshint (javascript)
    - lua (luacheck)
    TODO Implement proper view
    TODO implement additional linters (ruby, perl, php)
    '''
    NAME = 'source_code_analysis'
    DESCRIPTION = 'This plugin implements static code analysis for multiple scripting languages'
    DEPENDENCIES = ['file_type']
    VERSION = '0.5'
    MIME_WHITELIST = ['text/']
    SCRIPT_TYPES = {
        'shell': {'mime': 'shell', 'shebang': 'sh', 'ending': '.sh', 'linter': shell_linter.ShellLinter},
        'lua': {'mime': 'luascript', 'shebang': 'lua', 'ending': '.lua', 'linter': lua_linter.LuaLinter},
        'javascript': {'mime': 'java', 'shebang': 'java', 'ending': '.js', 'linter': js_linter.JavaScriptLinter},
        'python': {'mime': 'python', 'shebang': 'python', 'ending': '.py', 'linter': python_linter.PythonLinter}
    }

    def __init__(self, plugin_administrator, config=None, recursive=True, offline_testing=False):
        self.config = config
<<<<<<< HEAD
        if not self._check_docker_installed():
            raise RuntimeError('Docker is not installed.')
        super().__init__(plugin_adminstrator, config=config, plugin_path=__file__, recursive=recursive, offline_testing=offline_testing)
=======
        super().__init__(plugin_administrator, config=config, plugin_path=__file__, recursive=recursive, offline_testing=offline_testing)
>>>>>>> 28dfb3e0

    @staticmethod
    def _check_docker_installed():
        _, return_code = execute_shell_command_get_return_code('docker -v')
        return return_code == 0

    @staticmethod
    def _get_script_type(file_object, linguist_output):
        if 'language' in linguist_output:
            file_object.processed_analysis['file_type']['linguist'] = linguist_output
            match = re.search(r'language:\s*(\w+)', linguist_output)
            if match:
                return match.groups()[0].lower()
            raise NotImplementedError('Unsupported script type, not correctly detected or not a script at all')
        return None

    def process_object(self, file_object):
        '''
        After only receiving text files thanks to the whitelist, we try to detect the correct scripting language
        and then call a linter if a supported language is detected
        '''
        try:
            with NamedTemporaryFile() as fp:
                fp.write(file_object.binary)
                fp.seek(0)
                container_path = '/repo/{}'.format(file_object.file_name)
                output = run_docker_container('crazymax/linguist', 60, container_path, reraise=True,
                                              mount=(container_path, fp.name), label=self.NAME)
            script_type = self._get_script_type(file_object, output)
            issues = self.SCRIPT_TYPES[script_type]['linter']().do_analysis(file_object.file_path)
            if not issues:
                file_object.processed_analysis[self.NAME] = {'summary': []}
            else:
                file_object.processed_analysis[self.NAME] = {'full': sorted(issues, key=lambda k: k['symbol']),
                                                             'summary': ['Warnings in {} script'.format(script_type)]}
        except (NotImplementedError, UnicodeDecodeError, KeyError):
            logging.debug('[{}] {} is not a supported script.'.format(self.NAME, file_object.file_name))
            file_object.processed_analysis[self.NAME] = {'summary': [], 'warning': 'Unsupported script type'}
        except ReadTimeout:
            file_object.processed_analysis[self.NAME] = {'summary': [], 'warning': 'Analysis timed out'}
        except (DockerException, IOError):
            file_object.processed_analysis[self.NAME] = {'summary': [], 'warning': 'Error during analysis'}
        return file_object<|MERGE_RESOLUTION|>--- conflicted
+++ resolved
@@ -42,13 +42,9 @@
 
     def __init__(self, plugin_administrator, config=None, recursive=True, offline_testing=False):
         self.config = config
-<<<<<<< HEAD
         if not self._check_docker_installed():
             raise RuntimeError('Docker is not installed.')
-        super().__init__(plugin_adminstrator, config=config, plugin_path=__file__, recursive=recursive, offline_testing=offline_testing)
-=======
         super().__init__(plugin_administrator, config=config, plugin_path=__file__, recursive=recursive, offline_testing=offline_testing)
->>>>>>> 28dfb3e0
 
     @staticmethod
     def _check_docker_installed():

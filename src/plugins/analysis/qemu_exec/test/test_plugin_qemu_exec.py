# pylint: disable=protected-access, no-self-use,wrong-import-order,invalid-name,unused-argument,redefined-outer-name
import os
from base64 import b64decode, b64encode
from pathlib import Path
from unittest import TestCase

import pytest
from common_helper_files import get_dir_of_file
from requests.exceptions import ConnectionError as RequestConnectionError
from requests.exceptions import ReadTimeout

<<<<<<< HEAD
from test.common_helper import CommonDatabaseMock, create_test_firmware, get_config_for_testing, get_test_data_dir
=======
from test.common_helper import TEST_FW, create_test_firmware, get_config_for_testing, get_test_data_dir
>>>>>>> 6dbe6a49
from test.mock import mock_patch
from test.unit.analysis.analysis_plugin_test_class import AnalysisPluginTest

from ..code import qemu_exec
from ..code.qemu_exec import EXECUTABLE, AnalysisPlugin

TEST_DATA_DIR = Path(get_dir_of_file(__file__)) / 'data/test_tmp_dir'
TEST_DATA_DIR_2 = Path(get_dir_of_file(__file__)) / 'data/test_tmp_dir_2'
TEST_DATA_DIR_3 = Path(get_dir_of_file(__file__)) / 'data/other_architectures'
CLI_PARAMETERS = ['-h', '--help', '-help', '--version', ' ']


class MockTmpDir:
    def __init__(self, name):
        self.name = name

    def cleanup(self):
        pass


class MockUnpacker:
    tmp_dir = None

    def unpack_fo(self, _):
        return self.tmp_dir

    def set_tmp_dir(self, tmp_dir):
        self.tmp_dir = tmp_dir

    @staticmethod
    def get_extracted_files_dir(base_dir):
        return Path(base_dir)


@pytest.fixture
def execute_shell_fails(monkeypatch):
    def mock_execute_shell(*_, **__):
        return '', 1
    monkeypatch.setattr(qemu_exec, 'execute_shell_command_get_return_code', mock_execute_shell)


class ContainerMock:
    @staticmethod
    def wait(**_):
        return {'StatusCode': 0}

    @staticmethod
    def stop():
        pass

    @staticmethod
    def remove():
        pass

    @staticmethod
    def logs(**_):
        return b'not json decodable'


class DockerClientMock:
    class containers:
        @staticmethod
        def run(_, command, **___):
            if 'file-with-error' in command:
                raise RequestConnectionError()
            if 'json-error' in command:
                return ContainerMock()
            raise ReadTimeout()


@pytest.fixture
def execute_docker_error(monkeypatch):
    monkeypatch.setattr('docker.client.from_env', lambda: DockerClientMock())


class TestPluginQemuExec(AnalysisPluginTest):

    PLUGIN_NAME = 'qemu_exec'
    PLUGIN_CLASS = AnalysisPlugin

    def setup_plugin(self):
        return AnalysisPlugin(self, config=self.config, unpacker=MockUnpacker(), view_updater=CommonDatabaseMock())

    def test_has_relevant_type(self):
        assert self.analysis_plugin._has_relevant_type(None) is False
        assert self.analysis_plugin._has_relevant_type({'mime': 'foo'}) is False
        assert self.analysis_plugin._has_relevant_type({'mime': 'application/x-executable'}) is True

    def test_find_relevant_files(self):
        tmp_dir = MockTmpDir(str(TEST_DATA_DIR))

        self.analysis_plugin.root_path = tmp_dir.name
        self.analysis_plugin.unpacker.set_tmp_dir(tmp_dir)
        result = sorted(self.analysis_plugin._find_relevant_files(Path(tmp_dir.name)))
        assert len(result) == 4

        path_list, mime_types = list(zip(*result))
        for path in ['/lib/ld.so.1', '/lib/libc.so.6', '/test_mips_static', '/usr/bin/test_mips']:
            assert path in path_list
        assert all('MIPS' in mime for mime in mime_types)

    def test_check_qemu_executability(self):
        self.analysis_plugin.OPTIONS = ['-h']

        result = qemu_exec.check_qemu_executability('/test_mips_static', 'mips', TEST_DATA_DIR)
        assert any('--help' in option for option in result)
        option = [option for option in result if '--help' in option][0]
        assert result[option]['stdout'] == 'Hello World\n'
        assert result[option]['stderr'] == ''
        assert result[option]['return_code'] == '0'

        result = qemu_exec.check_qemu_executability('/test_mips_static', 'i386', TEST_DATA_DIR)
        assert result == {}

    def test_find_arch_suffixes(self):
        mime_str = 'ELF 32-bit MSB executable, MIPS, MIPS32 rel2 version 1 (SYSV), statically linked'
        result = self.analysis_plugin._find_arch_suffixes(mime_str)
        assert result != []
        # the more specific architecture variants should be checked first
        assert result == self.analysis_plugin.arch_to_bin_dict['MIPS32']
        assert result != self.analysis_plugin.arch_to_bin_dict['MIPS']

    def test_find_arch_suffixes__unknown_arch(self):
        mime_str = 'foo'
        result = self.analysis_plugin._find_arch_suffixes(mime_str)
        assert result == []

    @pytest.mark.timeout(10)
    def test_process_included_files(self):
        self.analysis_plugin.OPTIONS = ['-h']
        test_fw = create_test_firmware()
        test_uid = '6b4142fa7e0a35ff6d10e18654be8ac5b778c3b5e2d3d345d1a01c2bcbd51d33_676340'
        test_fw.processed_analysis[self.analysis_plugin.NAME] = result = {'files': {}}
        file_list = [('/test_mips_static', '-MIPS32-')]

        self.analysis_plugin.root_path = Path(TEST_DATA_DIR)
        self.analysis_plugin._process_included_files(file_list, test_fw)
        assert result is not None
        assert 'files' in result
        assert test_uid in result['files']
        assert result['files'][test_uid]['executable'] is True

    @pytest.mark.timeout(10)
    def test_process_object(self):
        self.analysis_plugin.OPTIONS = ['-h']
        test_fw = self._set_up_fw_for_process_object()

        self.analysis_plugin.process_object(test_fw)
        result = test_fw.processed_analysis[self.analysis_plugin.NAME]
        assert 'files' in result
        assert len(result['files']) == 4
        assert any(result['files'][uid]['executable'] for uid in result['files'])

    @pytest.mark.timeout(10)
    def test_process_object__with_extracted_folder(self):
        self.analysis_plugin.OPTIONS = ['-h']
        test_fw = self._set_up_fw_for_process_object(path=TEST_DATA_DIR_2)
        test_file_uid = '68bbef24a7083ca2f5dc93f1738e62bae73ccbd184ea3e33d5a936de1b23e24c_8020'

        self.analysis_plugin.process_object(test_fw)
        result = test_fw.processed_analysis[self.analysis_plugin.NAME]
        assert 'files' in result
        assert len(result['files']) == 3
        assert result['files'][test_file_uid]['executable'] is True

    @pytest.mark.timeout(10)
    def test_process_object__error(self):
        test_fw = self._set_up_fw_for_process_object(path=TEST_DATA_DIR / 'usr')

        self.analysis_plugin.process_object(test_fw)
        result = test_fw.processed_analysis[self.analysis_plugin.NAME]

        assert 'files' in result
        assert any(result['files'][uid]['executable'] for uid in result['files']) is False
        assert all(
            '/lib/ld.so.1\': No such file or directory' in result['files'][uid]['results']['mips'][option]['stderr']
            for uid in result['files']
            for option in result['files'][uid]['results']['mips']
            if option != 'strace'
        )

    @pytest.mark.timeout(10)
    @pytest.mark.usefixtures('execute_docker_error')
    def test_process_object__timeout(self):
        test_fw = self._set_up_fw_for_process_object()

        self.analysis_plugin.process_object(test_fw)
        result = test_fw.processed_analysis[self.analysis_plugin.NAME]

        assert 'files' in result
        assert all(
            arch_results['error'] == 'timeout'
            for uid in result['files']
            for arch_results in result['files'][uid]['results'].values()
        )
        assert all(
            result['files'][uid]['executable'] is False
            for uid in result['files']
        )

    @pytest.mark.timeout(10)
    def test_process_object__no_files(self):
        test_fw = create_test_firmware()
        test_fw.files_included = []

        self.analysis_plugin.process_object(test_fw)
        assert self.analysis_plugin.NAME in test_fw.processed_analysis
        assert test_fw.processed_analysis[self.analysis_plugin.NAME] == {'summary': []}

    @pytest.mark.timeout(10)
    def test_process_object__included_binary(self):
        test_fw = create_test_firmware()
        test_fw.processed_analysis['file_type']['mime'] = self.analysis_plugin.FILE_TYPES[0]

        self.analysis_plugin.process_object(test_fw)
        assert self.analysis_plugin.NAME in test_fw.processed_analysis
        assert 'parent_flag' in test_fw.processed_analysis[self.analysis_plugin.NAME]
        assert test_fw.processed_analysis[self.analysis_plugin.NAME]['parent_flag'] is True

    def _set_up_fw_for_process_object(self, path: Path = TEST_DATA_DIR):
        test_fw = create_test_firmware()
        test_fw.files_included = ['foo', 'bar']
        self.analysis_plugin.unpacker.set_tmp_dir(MockTmpDir(str(path)))
        return test_fw


def test_get_docker_output__static():
    result = qemu_exec.get_docker_output('mips', '/test_mips_static', TEST_DATA_DIR)
    _check_result(result)


def test_get_docker_output__dynamic():
    result = qemu_exec.get_docker_output('mips', '/usr/bin/test_mips', TEST_DATA_DIR)
    _check_result(result)


def test_get_docker_output__arm():
    result = qemu_exec.get_docker_output('arm', '/test_arm_static', TEST_DATA_DIR_3)
    _check_result(result)


def test_get_docker_output__ppc():
    result = qemu_exec.get_docker_output('ppc', '/test_ppc_static', TEST_DATA_DIR_3)
    _check_result(result)


def _check_result(result):
    for parameter in CLI_PARAMETERS:
        assert parameter in result
        assert 'error' not in result[parameter]
        assert b'Hello World' in b64decode(result[parameter]['stdout'])
    assert 'strace' in result


def test_get_docker_output__wrong_arch():
    result = qemu_exec.get_docker_output('i386', '/test_mips_static', TEST_DATA_DIR)
    assert all(
        b'Invalid ELF image' in b64decode(result_dict['stderr'])
        for result_dict in result.values()
    )


def test_get_docker_output__timeout(execute_docker_error):
    result = qemu_exec.get_docker_output('mips', '/test_mips_static', TEST_DATA_DIR)
    assert 'error' in result
    assert result['error'] == 'timeout'


def test_get_docker_output__error(execute_docker_error):
    result = qemu_exec.get_docker_output('mips', '/file-with-error', TEST_DATA_DIR)
    assert 'error' in result
    assert result['error'] == 'process error'


def test_get_docker_output__json_error(execute_docker_error):
    result = qemu_exec.get_docker_output('mips', '/json-error', TEST_DATA_DIR)
    assert 'error' in result
    assert result['error'] == 'could not decode result'


def test_process_qemu_job():
    test_results = {'--option': {'stdout': 'test', 'stderr': '', 'return_code': '0'}}
    uid = 'test_uid'
    results = {}

    with mock_patch(qemu_exec, 'check_qemu_executability', lambda *_: test_results):
        qemu_exec.process_qemu_job('test_path', 'test_arch', Path('test_root'), results, uid)
        assert results == {uid: {'path': 'test_path', 'results': {'test_arch': test_results}}}

        qemu_exec.process_qemu_job('test_path', 'test_arch_2', Path('test_root'), results, uid)
        assert results == {uid: {'path': 'test_path', 'results': {'test_arch': test_results, 'test_arch_2': test_results}}}


@pytest.mark.parametrize('input_data, expected_output', [
    ({}, []),
    ({'foo': {EXECUTABLE: False}}, []),
    ({'foo': {EXECUTABLE: False}, 'bar': {EXECUTABLE: True}}, [EXECUTABLE]),
])
def test_get_summary(input_data, expected_output):
    result = qemu_exec.AnalysisPlugin._get_summary(input_data)
    assert result == expected_output


@pytest.mark.parametrize('input_data, expected_output', [
    ({}, False),
    ({'arch': {}}, False),
    ({'arch': {'option': {}}}, False),
    ({'arch': {'error': 'foo'}}, False),
    ({'arch': {'option': {'error': 'foo'}}}, False),
    ({'arch': {'option': {'stdout': 'foo', 'stderr': '', 'return_code': '0'}}}, True),
])
def test_valid_execution_in_results(input_data, expected_output):
    assert qemu_exec._valid_execution_in_results(input_data) == expected_output


@pytest.mark.parametrize('input_data, expected_output', [
    ({}, False),
    (dict(return_code='0', stdout='', stderr=''), False),
    (dict(return_code='1', stdout='', stderr=''), False),
    (dict(return_code='0', stdout='something', stderr=''), True),
    (dict(return_code='1', stdout='something', stderr=''), True),
    (dict(return_code='0', stdout='something', stderr='error'), True),
    (dict(return_code='1', stdout='something', stderr='error'), False),
])
def test_output_without_error_exists(input_data, expected_output):
    assert qemu_exec._output_without_error_exists(input_data) == expected_output


def test_merge_similar_entries():
    test_dict = {
        'option_1': {'a': 'x', 'b': 'x', 'c': 'x'},
        'option_2': {'a': 'x', 'b': 'x', 'c': 'x'},
        'option_3': {'a': 'x', 'b': 'x'},
        'option_4': {'a': 'y', 'b': 'y', 'c': 'y'},
        'option_5': {'a': 'x', 'b': 'x', 'c': 'x'},
    }
    qemu_exec.merge_identical_results(test_dict)
    assert len(test_dict) == 3
    assert any(all(option in k for option in ['option_1', 'option_2', 'option_5']) for k in test_dict)


@pytest.mark.parametrize('input_data, expected_output', [
    ({'parameter': {'std_out': 'foo Invalid ELF bar'}}, True),
    ({'parameter': {'std_out': 'no errors'}}, False),
])
def test_result_contains_qemu_errors(input_data, expected_output):
    assert qemu_exec.result_contains_qemu_errors(input_data) == expected_output


@pytest.mark.parametrize('input_data, expected_output', [
    ('Unknown syscall 4001 qemu: Unsupported syscall: 4001\n', True),
    ('foobar', False),
    ('', False),
])
def test_contains_docker_error(input_data, expected_output):
    assert qemu_exec.contains_docker_error(input_data) == expected_output


def test_replace_empty_strings():
    test_input = {'-h': {'std_out': '', 'std_err': '', 'return_code': '0'},
                  ' ': {'std_out': '', 'std_err': '', 'return_code': '0'}}
    qemu_exec.replace_empty_strings(test_input)
    assert ' ' not in test_input
    assert qemu_exec.EMPTY in test_input
    assert '-h' in test_input


@pytest.mark.parametrize('input_data, expected_output', [
    ({'parameter': {'output': 0}}, '0'),
    ({'parameter': {'output': b64encode(b'').decode()}}, ''),
    ({'parameter': {'output': b64encode(b'foobar').decode()}}, 'foobar'),
    ({'parameter': {'output': 'no_b64'}}, 'decoding error: no_b64'),
])
def test_decode_output_values(input_data, expected_output):
    results = qemu_exec.decode_output_values(input_data)
    assert all(
        isinstance(value, str)
        for parameter_result in results.values()
        for value in parameter_result.values()
    )
    assert results['parameter']['output'] == expected_output


@pytest.mark.parametrize('input_data', [
    {},
    {'strace': {}},
    {'strace': {'error': 'foo'}},
    {'strace': {'stdout': ''}},
])
def test_process_strace_output__no_strace(input_data):
    qemu_exec.process_strace_output(input_data)
    assert input_data['strace'] == {}


def test_process_strace_output():
    input_data = {'strace': {'stdout': 'foobar'}}
    qemu_exec.process_strace_output(input_data)
    result = input_data['strace']
    assert isinstance(result, str)
    assert b64decode(result)[:2].hex() == '789c'  # magic string for zlib compressed data


class TestQemuExecUnpacker(TestCase):

    def setUp(self):
        self.name_prefix = 'FACT_plugin_qemu'
        self.config = get_config_for_testing()
        self.unpacker = qemu_exec.Unpacker(config=self.config)
        qemu_exec.FSOrganizer = MockFSOrganizer

    def test_unpack_fo(self):
        test_fw = create_test_firmware()
        tmp_dir = self.unpacker.unpack_fo(test_fw)

        try:
            assert self.name_prefix in tmp_dir.name
            content = os.listdir(str(Path(tmp_dir.name, 'files')))
            assert content != []
            assert 'get_files_test' in content
        finally:
            tmp_dir.cleanup()

    def test_unpack_fo__no_file_path(self):
        test_fw = create_test_firmware()
        test_fw.file_path = None

        with mock_patch(self.unpacker.fs_organizer, 'generate_path', lambda _: TEST_FW.file_path):
            tmp_dir = self.unpacker.unpack_fo(test_fw)

        try:
            assert self.name_prefix in tmp_dir.name
            content = os.listdir(str(Path(tmp_dir.name, 'files')))
            assert content != []
            assert 'get_files_test' in content
        finally:
            tmp_dir.cleanup()

    def test_unpack_fo__path_not_found(self):
        test_fw = create_test_firmware()
        test_fw.file_path = 'foo/bar'
        tmp_dir = self.unpacker.unpack_fo(test_fw)

        assert tmp_dir is None

    def test_unpack_fo__binary_not_found(self):
        test_fw = create_test_firmware()
        test_fw.uid = 'foo'
        test_fw.file_path = None
        tmp_dir = self.unpacker.unpack_fo(test_fw)

        assert tmp_dir is None


class MockFSOrganizer:
    def __init__(self, config=None):
        self.config = config

    @staticmethod
    def generate_path_from_uid(uid):
        if uid != 'foo':
            return os.path.join(get_test_data_dir(), 'container/test.zip')
        return None<|MERGE_RESOLUTION|>--- conflicted
+++ resolved
@@ -9,11 +9,9 @@
 from requests.exceptions import ConnectionError as RequestConnectionError
 from requests.exceptions import ReadTimeout
 
-<<<<<<< HEAD
-from test.common_helper import CommonDatabaseMock, create_test_firmware, get_config_for_testing, get_test_data_dir
-=======
-from test.common_helper import TEST_FW, create_test_firmware, get_config_for_testing, get_test_data_dir
->>>>>>> 6dbe6a49
+from test.common_helper import (
+    TEST_FW, CommonDatabaseMock, create_test_firmware, get_config_for_testing, get_test_data_dir
+)
 from test.mock import mock_patch
 from test.unit.analysis.analysis_plugin_test_class import AnalysisPluginTest
 
@@ -86,7 +84,7 @@
 
 @pytest.fixture
 def execute_docker_error(monkeypatch):
-    monkeypatch.setattr('docker.client.from_env', lambda: DockerClientMock())
+    monkeypatch.setattr('docker.client.from_env', DockerClientMock)
 
 
 class TestPluginQemuExec(AnalysisPluginTest):
@@ -472,7 +470,7 @@
         self.config = config
 
     @staticmethod
-    def generate_path_from_uid(uid):
-        if uid != 'foo':
+    def generate_path(fo):
+        if fo.uid != 'foo':
             return os.path.join(get_test_data_dir(), 'container/test.zip')
         return None
--- conflicted
+++ resolved
@@ -21,11 +21,7 @@
     base_path = Path(__file__).resolve().parent
 
     def install_docker_images(self):
-<<<<<<< HEAD
-        run_cmd_with_logging(f'docker build {self._get_docker_build_args()} -t fact/qemu-exec:alpine-3.14 {self.base_path}/docker')
-=======
         run_cmd_with_logging(f'docker build -t fact/qemu-exec:alpine-3.14 {self.base_path}/docker')
->>>>>>> 3d5339e2
 
     def install_files(self):
         with TemporaryDirectory(dir=str(self.base_path)) as tmp_dir:

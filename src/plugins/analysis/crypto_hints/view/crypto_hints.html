{% extends "analysis_plugins/general_information.html" %}

{% block analysis_result_details %}

<<<<<<< HEAD
    </table>
    <table class="table table-bordered">
        <colgroup>
            <col width="50">
            <col width="150">
            <col width="600">
        </colgroup>
        {% for key in firmware.processed_analysis[selected_analysis] %}
            {% if key not in ['summary', 'system_version', 'plugin_version', 'analysis_date', 'tags', 'skipped'] %}
                <tr>
                    <td class="table-head-light" rowspan=5>{{ loop.index - 1 }}</td>
                    <td class="table-head-light">Matched Rule</td>
                    <td class="table-head-light">{{ firmware.processed_analysis[selected_analysis][key]['rule'] }} </td>
                </tr>
                    <td> Description</td>
                    <td> {{ firmware.processed_analysis[selected_analysis][key]['meta']['description'] }} </td>
                <tr>
                    <td>Rule Version</td>
                    <td>{{ firmware.processed_analysis[selected_analysis][key]['meta']['date'] }}</td>
                </tr>
                <tr>
                    <td>Rule Author</td>
                    <td><a href="https://github.com/Yara-Rules/rules/blob/master/crypto/crypto_signatures.yar">{{ firmware.processed_analysis[selected_analysis][key]['meta']['author'] }}</a></td>
                </tr>
                <tr>
                    <td>Matches</td>
                    <td class="p-0 m-0">
                        <table class="table table-bordered" style="margin:0px;">
                            <colgroup>
                                <col width="75">
                                <col width="525">
                            </colgroup>
                            <tr>
                                <td class="table-head-light">offset</td>
                                <td class="table-head-light">value in hex</td>
                            </tr>
                            {% for offset, _, hex_value in firmware.processed_analysis[selected_analysis][key]['strings'] %}
                                <tr>
                                    <td> 0x{{ '0%x' % offset }} </td>
                                    <td> {{ hex_value | bytes_to_str }} </td>
                                </tr>
                            {% endfor %}
                        </table>
                    </td>
                </tr>
            {% endif %}
        {% endfor %}
=======
	</table>
	<table class="table table-bordered">
		<colgroup>
			<col width="50">
			<col width="150">
			<col width="600">
		</colgroup>
		{% for key in firmware.processed_analysis[selected_analysis] %}
			{% if key | is_not_mandatory_analysis_entry %}
				<tr>
					<td class="active" rowspan=5> {{loop.index - 1}} </td>
					<td class="active"> Matched Rule</td>
					<td class="active"> {{ firmware.processed_analysis[selected_analysis][key]['rule'] }} </td>
				</tr>
					<td> Description</td>
					<td> {{ firmware.processed_analysis[selected_analysis][key]['meta']['description'] }} </td>
				<tr>
					<td>Rule Version</td>
					<td>{{ firmware.processed_analysis[selected_analysis][key]['meta']['date'] }}</td>
				</tr>
				<tr>
					<td>Rule Author</td>
					<td><a href="https://github.com/Yara-Rules/rules/blob/master/crypto/crypto_signatures.yar">{{ firmware.processed_analysis[selected_analysis][key]['meta']['author'] }}</a></td>
				</tr>
				<tr>
					<td>Matches</td>
					<td style="padding:0px;">
						<table class="table table-bordered" style="margin:0px;">
							<colgroup>
								<col width="75">
								<col width="525">
							</colgroup>
							<tr><td class="active">offset</td><td class="active">value in hex</td></tr>
							{% for offset, _, hex_value in firmware.processed_analysis[selected_analysis][key]['strings'] %}
								<tr>
									<td> 0x{{ '0%x' % offset }} </td>
								 	<td> {{ hex_value | bytes_to_str }} </td>
								</tr>
							{% endfor %}
						</table>
					</td>
				</tr>
			{% endif %}
		{% endfor %}
>>>>>>> 4af238b7

{% endblock %}<|MERGE_RESOLUTION|>--- conflicted
+++ resolved
@@ -2,7 +2,6 @@
 
 {% block analysis_result_details %}
 
-<<<<<<< HEAD
     </table>
     <table class="table table-bordered">
         <colgroup>
@@ -11,14 +10,16 @@
             <col width="600">
         </colgroup>
         {% for key in firmware.processed_analysis[selected_analysis] %}
-            {% if key not in ['summary', 'system_version', 'plugin_version', 'analysis_date', 'tags', 'skipped'] %}
+            {% if key | is_not_mandatory_analysis_entry %}
                 <tr>
                     <td class="table-head-light" rowspan=5>{{ loop.index - 1 }}</td>
                     <td class="table-head-light">Matched Rule</td>
                     <td class="table-head-light">{{ firmware.processed_analysis[selected_analysis][key]['rule'] }} </td>
                 </tr>
+                <tr>
                     <td> Description</td>
                     <td> {{ firmware.processed_analysis[selected_analysis][key]['meta']['description'] }} </td>
+                </tr>
                 <tr>
                     <td>Rule Version</td>
                     <td>{{ firmware.processed_analysis[selected_analysis][key]['meta']['date'] }}</td>
@@ -50,51 +51,5 @@
                 </tr>
             {% endif %}
         {% endfor %}
-=======
-	</table>
-	<table class="table table-bordered">
-		<colgroup>
-			<col width="50">
-			<col width="150">
-			<col width="600">
-		</colgroup>
-		{% for key in firmware.processed_analysis[selected_analysis] %}
-			{% if key | is_not_mandatory_analysis_entry %}
-				<tr>
-					<td class="active" rowspan=5> {{loop.index - 1}} </td>
-					<td class="active"> Matched Rule</td>
-					<td class="active"> {{ firmware.processed_analysis[selected_analysis][key]['rule'] }} </td>
-				</tr>
-					<td> Description</td>
-					<td> {{ firmware.processed_analysis[selected_analysis][key]['meta']['description'] }} </td>
-				<tr>
-					<td>Rule Version</td>
-					<td>{{ firmware.processed_analysis[selected_analysis][key]['meta']['date'] }}</td>
-				</tr>
-				<tr>
-					<td>Rule Author</td>
-					<td><a href="https://github.com/Yara-Rules/rules/blob/master/crypto/crypto_signatures.yar">{{ firmware.processed_analysis[selected_analysis][key]['meta']['author'] }}</a></td>
-				</tr>
-				<tr>
-					<td>Matches</td>
-					<td style="padding:0px;">
-						<table class="table table-bordered" style="margin:0px;">
-							<colgroup>
-								<col width="75">
-								<col width="525">
-							</colgroup>
-							<tr><td class="active">offset</td><td class="active">value in hex</td></tr>
-							{% for offset, _, hex_value in firmware.processed_analysis[selected_analysis][key]['strings'] %}
-								<tr>
-									<td> 0x{{ '0%x' % offset }} </td>
-								 	<td> {{ hex_value | bytes_to_str }} </td>
-								</tr>
-							{% endfor %}
-						</table>
-					</td>
-				</tr>
-			{% endif %}
-		{% endfor %}
->>>>>>> 4af238b7
 
 {% endblock %}
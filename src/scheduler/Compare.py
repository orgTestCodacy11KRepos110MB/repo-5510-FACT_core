--- conflicted
+++ resolved
@@ -86,17 +86,10 @@
     def check_exceptions(self):
         processes_to_check = [self.worker]
         shutdown = check_worker_exceptions(processes_to_check, 'Compare', self.config, self._compare_scheduler_main)
-<<<<<<< HEAD
         if shutdown:
             return shutdown
 
         if new_worker_was_started(new_process=processes_to_check[0], old_process=self.worker):
             self.worker = processes_to_check.pop()
 
-        return False
-=======
-        if new_worker_was_started(new_process=processes_to_check[0], old_process=self.worker):
-            self.worker = processes_to_check.pop()
-
-        return shutdown
->>>>>>> d8d457f4
+        return False
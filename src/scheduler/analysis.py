import logging
from concurrent.futures import ThreadPoolExecutor
from configparser import ConfigParser
from distutils.version import LooseVersion
from multiprocessing import Queue, Value
from queue import Empty
from time import sleep, time
from typing import List, Optional, Tuple

from analysis.PluginBase import AnalysisBasePlugin
from helperFunctions.compare_sets import substring_is_in_list
from helperFunctions.config import read_list_from_config
from helperFunctions.logging import TerminalColors, color_string
from helperFunctions.plugin import import_plugins
from helperFunctions.process import ExceptionSafeProcess, check_worker_exceptions
from objects.file import FileObject
from scheduler.analysis_status import AnalysisStatus
from scheduler.task_scheduler import MANDATORY_PLUGINS, AnalysisTaskScheduler
from storage.db_interface_backend import BackEndDbInterface


class AnalysisScheduler:  # pylint: disable=too-many-instance-attributes
    '''
    The analysis scheduler is responsible for

    * initializing analysis plugins
    * scheduling tasks based on user decision and built-in dependencies
    * deciding if tasks should run or may be skipped
    * running the tasks
    * and storing the new results of analysis tasks in the database

    Plugin initialization is mostly handled by the plugins, the scheduler only provides an attachment point and offers
    a single point of reference for introspection and runtime information.

    The scheduler offers three entry points:

    #. Start the analysis of a file object (start_analysis_of_object)
    #. Start the analysis of a file object without context (update_analysis_of_single_object)
    #. Start an update of a firmware file and all it's children (update_analysis_of_object_and_children)

    Entry point 1. is used by the unpacking scheduler and is trigger for each file object after the unpacking has been
    processed. Entry points 2. and 3. are independent of the unpacking process and can be triggered by the user using
    the Web-UI or REST-API. 2. is used to update analyses for a single file. 3. is used to update analyses for all files
    contained inside a given firmware. The difference between 1. and 2. is that the single file update (2.) will not be
    considered in the current analysis introspection.

    Scheduling of tasks is made with the following considerations:

    * New objects need a set of mandatory plugins (e.g. file type and hashes), as these results are used in further
      processing stages
    * Plugins can have dependencies, these have to be present before the depending plugin can be run
    * The order of execution is shuffled (dependency preserving) to balance execution of the plugins

    After scheduling, for each task a set of checks is run to decide if a task might be skipped: class::

        ┌─┬──────────────┐ No                                   ┌────────┐
        │0│Plugin exists?├──────────────────────────────────────►        │
        └─┴───┬──────────┘                                      │  Skip  │
              │ Yes                                     ┌───────►        ◄───┐
        ┌─┬───▼─────────────┐ Yes                       │       └────────┘   │
        │1│Is forced update?├───────────────────────────┼─────┐              │
        └─┴───┬─────────────┘                           │     │              │
              │ No                                      │     │              │
        ┌─┬───▼────────────────────────────────┐ Yes    │     │              │
        │2│Analysis present, version unchanged?├────────┘     │              │
        └─┴───┬────────────────────────────────┘              │ ┌─────────┐  │
              │ No                                            └─►         │  │
        ┌─┬───▼────────────────────────────┐ No                 │  Start  │  │
        │3│Analysis is black / whitelisted?├────────────────────►         │  │
        └─┴───┬────────────────────────────┘                    └─────────┘  │
              │ Yes                                                          │
              └──────────────────────────────────────────────────────────────┘

    Running the analysis tasks is achieved through (multiprocessing.Queue)s. Each plugin has an in-queue, triggered
    by the scheduler using the `add_job` function, and an out-queue that is processed by the result collector. The
    actual analysis process is out of scope. Database interaction happens before (pre_analysis) and after
    (post_analysis) the running of a task, to store intermediate results for live updates, and final results.

    :param config: The ConfigParser object shared by all backend entities.
    :param pre_analysis: A database callback to execute before running an analysis task.
    :param post_analysis: A database callback to execute after running an analysis task.
    :param db_interface: An object reference to an instance of BackEndDbInterface.
    '''

    def __init__(self, config: Optional[ConfigParser] = None, pre_analysis=None, post_analysis=None, db_interface=None):
        self.config = config
        self.analysis_plugins = {}
        self._load_plugins()
        self.stop_condition = Value('i', 0)
        self.process_queue = Queue()

        self.status = AnalysisStatus()
        self.task_scheduler = AnalysisTaskScheduler(self.analysis_plugins)

        self.db_backend_service = db_interface if db_interface else BackEndDbInterface(config=config)
        self.pre_analysis = pre_analysis if pre_analysis else self.db_backend_service.add_object
        self.post_analysis = post_analysis if post_analysis else self.db_backend_service.add_analysis
        self._start_runner_process()
        self._start_result_collector()
        logging.info('Analysis System online...')
        logging.info(f'Plugins available: {self._get_list_of_available_plugins()}')

    def shutdown(self):
        '''
        Shutdown the runner process, the result collector and all plugin processes. A multiprocessing.Value is set to
        notify all attached processes of the impending shutdown. Afterwards queues are closed once it's safe.
        '''
        logging.debug('Shutting down...')
        self.stop_condition.value = 1
        with ThreadPoolExecutor() as executor:
            executor.submit(self.schedule_process.join)
            executor.submit(self.result_collector_process.join)
            for plugin in self.analysis_plugins.values():
                executor.submit(plugin.shutdown)
        if getattr(self.db_backend_service, 'shutdown', False):
            self.db_backend_service.shutdown()
        self.process_queue.close()
        logging.info('Analysis System offline')

    def update_analysis_of_object_and_children(self, fo: FileObject):
        '''
        This function is used to analyze an object and all its recursively included objects without repeating the
        extraction process. Scheduled analyses are propagated to the included objects.

        :param fo: The root file that is to be analyzed
        '''
        included_files = self.db_backend_service.get_list_of_all_included_files(fo)
        self.pre_analysis(fo)
        self.status.add_update_to_current_analyses(fo, included_files)
        for child_uid in included_files:
            child_fo = self.db_backend_service.get_object(child_uid)
            child_fo.force_update = getattr(fo, 'force_update', False)  # propagate forced update to children
            self.task_scheduler.schedule_analysis_tasks(child_fo, fo.scheduled_analysis)
            self._check_further_process_or_complete(child_fo)
        self._check_further_process_or_complete(fo)

    def start_analysis_of_object(self, fo: FileObject):
        '''
        This function is used to start analysis of a firmware object. The function registers the firmware with the
        status module such that the progress of the firmware and its included files are tracked.

        :param fo: The firmware that is to be analyzed
        '''
        self.status.add_to_current_analyses(fo)
        self.task_scheduler.schedule_analysis_tasks(fo, fo.scheduled_analysis, mandatory=True)
        self._check_further_process_or_complete(fo)

    def update_analysis_of_single_object(self, fo: FileObject):
        '''
        This function is used to add analysis tasks for a single file. This function has no side effects but processing
        the object until all scheduled analyses are processed or skipped.

        :param fo: The file that is to be analyzed
        '''
        self.task_scheduler.schedule_analysis_tasks(fo, fo.scheduled_analysis)
        self._check_further_process_or_complete(fo)

    def _get_list_of_available_plugins(self) -> List[str]:
        plugin_list = list(self.analysis_plugins.keys())
        plugin_list.sort(key=str.lower)
        return plugin_list

    # ---- plugin initialization ----

    def _load_plugins(self):
        source = import_plugins('analysis.plugins', 'plugins/analysis')
        for plugin_name in source.list_plugins():
            try:
                plugin = source.load_plugin(plugin_name)
            except Exception:  # pylint: disable=broad-except
                # This exception could be caused by upgrading dependencies to incompatible versions. Another cause could
                # be missing dependencies. So if anything goes wrong we want to inform the user about it
                logging.error(f'Could not import plugin {plugin_name} due to exception', exc_info=True)
            else:
                plugin.AnalysisPlugin(self, config=self.config)

    def register_plugin(self, name: str, plugin_instance: AnalysisBasePlugin):
        '''
        This function is used by analysis plugins to register themselves with this scheduler. During intialization the
        plugins will call this functions giving their name and a reference to their object to allow the scheduler to
        address them for running analyses.

        :param name: The plugin name for addressing in runner and collector
        :param plugin_instance: A reference to the plugin object
        '''
        self.analysis_plugins[name] = plugin_instance

    def _get_default_plugins_from_config(self):
        try:
            return {
                plugin_set: read_list_from_config(
                    self.config, 'default_plugins', plugin_set
                )
                for plugin_set in self.config['default_plugins']
            }
        except (TypeError, KeyError, AttributeError):
            logging.warning('default plug-ins not set in config')
            return {}

    def get_plugin_dict(self) -> dict:
        '''
        Get information regarding all loaded plugins in form of a dictionary with the following form:

        .. code-block:: python

            {
                NAME: (
                    str: DESCRIPTION,
                    bool: mandatory,
                    bool: default,
                    str: VERSION,
                    list: DEPENDENCIES,
                    list: MIME_BLACKLIST,
                    list: MIME_WHITELIST,
                    str: config.threads
                )
            }

        Mandatory plugins are not shown in the analysis selection but always executed. Default plugins are pre-selected
        in the analysis selection.

        :return: dict with information regarding all loaded plugins
        '''
        plugin_list = self._get_list_of_available_plugins()
        plugin_list = self._remove_unwanted_plugins(plugin_list)
        default_plugins = self._get_default_plugins_from_config()
        default_flag_dict = {}
        result = {}
        for plugin in plugin_list:
            mandatory_flag = plugin in MANDATORY_PLUGINS
            for key in default_plugins:
                default_flag_dict[key] = plugin in default_plugins[key]
            blacklist, whitelist = self._get_blacklist_and_whitelist_from_plugin(plugin)
            result[plugin] = (
                self.analysis_plugins[plugin].DESCRIPTION,
                mandatory_flag,
                dict(default_flag_dict),
                self.analysis_plugins[plugin].VERSION,
                self.analysis_plugins[plugin].DEPENDENCIES,
                blacklist,
                whitelist,
                self.config[plugin].get('threads', '0')
            )
        result['unpacker'] = ('Additional information provided by the unpacker', True, False)
        return result

    # ---- task runner functions ----

<<<<<<< HEAD
    def _start_runner_process(self):
=======
    def get_combined_analysis_workload(self):
        return self.process_queue.qsize() + sum(plugin.in_queue.qsize() for plugin in self.analysis_plugins.values())

    def _get_current_analyses_stats(self):
        return {
            uid: {
                'unpacked_count': stats_dict['unpacked_files_count'],
                'analyzed_count': stats_dict['analyzed_files_count'],
                'start_time': stats_dict['start_time'],
                'total_count': stats_dict['total_files_count'],
                'hid': stats_dict['hid'],
            }
            for uid, stats_dict in self.status.currently_running.items()
        }

    def register_plugin(self, name, plugin_instance):
        '''
        This function is called upon plugin init to announce its presence
        '''
        self.analysis_plugins[name] = plugin_instance

    def load_plugins(self):
        source = import_plugins('analysis.plugins', 'plugins/analysis')
        for plugin_name in source.list_plugins():
            try:
                plugin = source.load_plugin(plugin_name)
            except Exception:
                # This exception could be caused by upgrading dependencies to
                # incopmatible versions.
                # Another cause could be missing dependencies.
                # So if anything goes wrong we want to inform the user about it
                logging.error(f'Could not import plugin {plugin_name} due to exception', exc_info=True)
            else:
                plugin.AnalysisPlugin(self, config=self.config)

    def start_scheduling_process(self):
>>>>>>> fdfa6451
        logging.debug('Starting scheduler...')
        self.schedule_process = ExceptionSafeProcess(target=self._task_runner)
        self.schedule_process.start()

    def _task_runner(self):
        while self.stop_condition.value == 0:
            try:
                task = self.process_queue.get(timeout=float(self.config['ExpertSettings']['block_delay']))
            except Empty:
                pass
            else:
                self._process_next_analysis_task(task)

    def _process_next_analysis_task(self, fw_object: FileObject):
        self.pre_analysis(fw_object)
        analysis_to_do = fw_object.scheduled_analysis.pop()
        if analysis_to_do not in self.analysis_plugins:
            logging.error(f'Plugin \'{analysis_to_do}\' not available')
            self._check_further_process_or_complete(fw_object)
        else:
            self._start_or_skip_analysis(analysis_to_do, fw_object)

    def _start_or_skip_analysis(self, analysis_to_do: str, file_object: FileObject):
        if not self._is_forced_update(file_object) and self._analysis_is_already_in_db_and_up_to_date(analysis_to_do, file_object.uid):
            logging.debug(f'skipping analysis "{analysis_to_do}" for {file_object.uid} (analysis already in DB)')
            if analysis_to_do in self.task_scheduler.get_cumulative_remaining_dependencies(file_object.scheduled_analysis):
                self._add_completed_analysis_results_to_file_object(analysis_to_do, file_object)
            self._check_further_process_or_complete(file_object)
        elif analysis_to_do not in MANDATORY_PLUGINS and self._next_analysis_is_blacklisted(analysis_to_do, file_object):
            logging.debug(f'skipping analysis "{analysis_to_do}" for {file_object.uid} (blacklisted file type)')
            file_object.processed_analysis[analysis_to_do] = self._get_skipped_analysis_result(analysis_to_do)
            self.post_analysis(file_object)
            self._check_further_process_or_complete(file_object)
        else:
            self.analysis_plugins[analysis_to_do].add_job(file_object)

    # ---- 1. Is forced update ----

    @staticmethod
    def _is_forced_update(file_object: FileObject) -> bool:
        try:
            return bool(getattr(file_object, 'force_update', False))
        except AttributeError:
            return False

    # ---- 2. Analysis present and plugin version unchanged ----

    def _analysis_is_already_in_db_and_up_to_date(self, analysis_to_do: str, uid: str):
        db_entry = self.db_backend_service.get_specific_fields_of_db_entry(
            uid,
            {
                f'processed_analysis.{analysis_to_do}.{key}': 1
                for key in ['failed', 'file_system_flag', 'plugin_version', 'system_version']
            }
        )
        if not db_entry or analysis_to_do not in db_entry['processed_analysis'] or 'failed' in db_entry['processed_analysis'][analysis_to_do]:
            return False
        if 'plugin_version' not in db_entry['processed_analysis'][analysis_to_do]:
            logging.error(f'Plugin Version missing: UID: {uid}, Plugin: {analysis_to_do}')
            return False

        if db_entry['processed_analysis'][analysis_to_do]['file_system_flag']:
            db_entry['processed_analysis'] = self.db_backend_service.retrieve_analysis(db_entry['processed_analysis'], analysis_filter=[analysis_to_do])
            if 'file_system_flag' in db_entry['processed_analysis'][analysis_to_do]:
                logging.warning('Desanitization of version string failed')
                return False

        return self._analysis_is_up_to_date(db_entry['processed_analysis'][analysis_to_do], self.analysis_plugins[analysis_to_do], uid)

    def _analysis_is_up_to_date(self, analysis_db_entry: dict, analysis_plugin: AnalysisBasePlugin, uid):
        old_plugin_version = analysis_db_entry['plugin_version']
        old_system_version = analysis_db_entry.get('system_version', None)
        current_plugin_version = analysis_plugin.VERSION
        current_system_version = getattr(analysis_plugin, 'SYSTEM_VERSION', None)
        try:
            if LooseVersion(old_plugin_version) < LooseVersion(current_plugin_version) or \
                    LooseVersion(old_system_version or '0') < LooseVersion(current_system_version or '0'):
                return False
        except TypeError:
            logging.error(f'plug-in or system version of "{analysis_plugin.NAME}" plug-in is or was invalid!')
            return False

        return self._dependencies_are_up_to_date(analysis_plugin, uid)

    def _dependencies_are_up_to_date(self, analysis_plugin: AnalysisBasePlugin, uid):
        for dependency in analysis_plugin.DEPENDENCIES:
            self_date = _get_analysis_date(analysis_plugin.NAME, uid, self.db_backend_service)
            dependency_date = _get_analysis_date(dependency, uid, self.db_backend_service)
            if self_date < dependency_date:
                return False

        return True

    def _add_completed_analysis_results_to_file_object(self, analysis_to_do: str, fw_object: FileObject):
        db_entry = self.db_backend_service.get_specific_fields_of_db_entry(
            fw_object.uid, {f'processed_analysis.{analysis_to_do}': 1}
        )
        desanitized_analysis = self.db_backend_service.retrieve_analysis(db_entry['processed_analysis'])
        fw_object.processed_analysis[analysis_to_do] = desanitized_analysis[analysis_to_do]

    # ---- 3. blacklist and whitelist ----

    def _get_skipped_analysis_result(self, analysis_to_do):
        return {
            'skipped': 'blacklisted file type',
            'summary': [],
            'analysis_date': time(),
            'plugin_version': self.analysis_plugins[analysis_to_do].VERSION
        }

    def _next_analysis_is_blacklisted(self, next_analysis: str, fw_object: FileObject):
        blacklist, whitelist = self._get_blacklist_and_whitelist(next_analysis)
        if not (blacklist or whitelist):
            return False
        if blacklist and whitelist:
            message = color_string(f'Configuration of plugin "{next_analysis}" erroneous', TerminalColors.FAIL)
            logging.error(f'{message}: found blacklist and whitelist. Ignoring blacklist.')

        file_type = self._get_file_type_from_object_or_db(fw_object)

        if whitelist:
            return not substring_is_in_list(file_type, whitelist)
        return substring_is_in_list(file_type, blacklist)

    def _get_file_type_from_object_or_db(self, fw_object: FileObject) -> Optional[str]:
        if 'file_type' not in fw_object.processed_analysis:
            self._add_completed_analysis_results_to_file_object('file_type', fw_object)

        return fw_object.processed_analysis['file_type']['mime'].lower()

    def _get_blacklist_and_whitelist(self, next_analysis: str) -> Tuple[List, List]:
        blacklist, whitelist = self._get_blacklist_and_whitelist_from_config(next_analysis)
        if not (blacklist or whitelist):
            blacklist, whitelist = self._get_blacklist_and_whitelist_from_plugin(next_analysis)
        return blacklist, whitelist

    def _get_blacklist_and_whitelist_from_config(self, analysis_plugin: str) -> Tuple[List, List]:
        blacklist = read_list_from_config(self.config, analysis_plugin, 'mime_blacklist')
        whitelist = read_list_from_config(self.config, analysis_plugin, 'mime_whitelist')
        return blacklist, whitelist

    def _get_blacklist_and_whitelist_from_plugin(self, analysis_plugin: str) -> Tuple[List, List]:
        blacklist = getattr(self.analysis_plugins[analysis_plugin], 'MIME_BLACKLIST', [])
        whitelist = getattr(self.analysis_plugins[analysis_plugin], 'MIME_WHITELIST', [])
        return blacklist, whitelist

    # ---- result collector functions ----

    def _start_result_collector(self):
        logging.debug('Starting result collector')
        self.result_collector_process = ExceptionSafeProcess(target=self._result_collector)
        self.result_collector_process.start()

    def _result_collector(self):  # pylint: disable=too-complex
        while self.stop_condition.value == 0:
            nop = True
            for plugin_name, plugin in self.analysis_plugins.items():
                try:
                    fw = plugin.out_queue.get_nowait()
                except Empty:
                    pass
                else:
                    nop = False
                    if plugin_name in fw.processed_analysis:
                        if fw.analysis_exception:
                            self.task_scheduler.reschedule_failed_analysis_task(fw)

                        self.post_analysis(fw)
                    self._check_further_process_or_complete(fw)
            if nop:
                sleep(float(self.config['ExpertSettings']['block_delay']))

    def _check_further_process_or_complete(self, fw_object):
        if not fw_object.scheduled_analysis:
            logging.info(f'Analysis Completed:\n{fw_object}')
            self.status.remove_from_current_analyses(fw_object)
        else:
            self.process_queue.put(fw_object)

    # ---- miscellaneous functions ----

    def get_scheduled_workload(self) -> dict:
        '''
        Get the current workload of this scheduler. The workload is represented through
        - the general in-queue,
        - the currently running analyses in each plugin and the plugin in-queues,
        - the progress for each currently analyzed firmware and
        - recently finished analyses.

         The result has the form:

         .. code-block:: python

            {
                'analysis_main_scheduler': int(),
                'plugins': dict(),
                'current_analyses': dict(),
                'recently_finished_analyses': dict(),
            }

        :return: Dictionary containing current workload statistics
        '''
        self.status.clear_recently_finished()
        workload = {
            'analysis_main_scheduler': self.process_queue.qsize(),
            'plugins': {},
            'current_analyses': self.status.get_current_analyses_stats(),
            'recently_finished_analyses': dict(self.status.recently_finished),
        }
        for plugin_name, plugin in self.analysis_plugins.items():
            workload['plugins'][plugin_name] = {
                'queue': plugin.in_queue.qsize(),
                'active': (sum(plugin.active[i].value for i in range(plugin.thread_count))),
            }
        return workload

    @staticmethod
    def _remove_unwanted_plugins(list_of_plugins):
        defaults = ['dummy_plugin_for_testing_only']
        for plugin in defaults:
            list_of_plugins.remove(plugin)
        return list_of_plugins

    def check_exceptions(self) -> bool:
        '''
        Iterate all attached processes and see if an exception occured in any. Depending on configuration, plugin
        exceptions are not registered as they are restarted after an exception occurs.

        :return: Boolean value stating if any attached process ran into an exception
        '''
        for _, plugin in self.analysis_plugins.items():
            if plugin.check_exceptions():
                return True
        return check_worker_exceptions([self.schedule_process, self.result_collector_process], 'Scheduler')


def _get_analysis_date(plugin_name: str, uid: str, backend_db_interface):
    fo = backend_db_interface.get_object(uid, analysis_filter=[plugin_name])
    if plugin_name not in fo.processed_analysis:
        return float('inf')
    return fo.processed_analysis[plugin_name]['analysis_date']<|MERGE_RESOLUTION|>--- conflicted
+++ resolved
@@ -246,46 +246,7 @@
 
     # ---- task runner functions ----
 
-<<<<<<< HEAD
     def _start_runner_process(self):
-=======
-    def get_combined_analysis_workload(self):
-        return self.process_queue.qsize() + sum(plugin.in_queue.qsize() for plugin in self.analysis_plugins.values())
-
-    def _get_current_analyses_stats(self):
-        return {
-            uid: {
-                'unpacked_count': stats_dict['unpacked_files_count'],
-                'analyzed_count': stats_dict['analyzed_files_count'],
-                'start_time': stats_dict['start_time'],
-                'total_count': stats_dict['total_files_count'],
-                'hid': stats_dict['hid'],
-            }
-            for uid, stats_dict in self.status.currently_running.items()
-        }
-
-    def register_plugin(self, name, plugin_instance):
-        '''
-        This function is called upon plugin init to announce its presence
-        '''
-        self.analysis_plugins[name] = plugin_instance
-
-    def load_plugins(self):
-        source = import_plugins('analysis.plugins', 'plugins/analysis')
-        for plugin_name in source.list_plugins():
-            try:
-                plugin = source.load_plugin(plugin_name)
-            except Exception:
-                # This exception could be caused by upgrading dependencies to
-                # incopmatible versions.
-                # Another cause could be missing dependencies.
-                # So if anything goes wrong we want to inform the user about it
-                logging.error(f'Could not import plugin {plugin_name} due to exception', exc_info=True)
-            else:
-                plugin.AnalysisPlugin(self, config=self.config)
-
-    def start_scheduling_process(self):
->>>>>>> fdfa6451
         logging.debug('Starting scheduler...')
         self.schedule_process = ExceptionSafeProcess(target=self._task_runner)
         self.schedule_process.start()
@@ -467,6 +428,9 @@
 
     # ---- miscellaneous functions ----
 
+    def get_combined_analysis_workload(self):
+        return self.process_queue.qsize() + sum(plugin.in_queue.qsize() for plugin in self.analysis_plugins.values())
+
     def get_scheduled_workload(self) -> dict:
         '''
         Get the current workload of this scheduler. The workload is represented through

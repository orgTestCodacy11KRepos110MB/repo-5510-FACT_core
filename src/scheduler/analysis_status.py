--- conflicted
+++ resolved
@@ -100,12 +100,6 @@
         parent_uids = {fw_object.uid} if isinstance(fw_object, Firmware) else fw_object.parent_firmware_uids
         return set(self.currently_running.keys()).intersection(parent_uids)
 
-    def clear_recently_finished(self):
-<<<<<<< HEAD
-        for uid, stats in list(self.recently_finished.items()):
-            if time() - stats['time_finished'] > RECENTLY_FINISHED_DISPLAY_TIME_IN_SEC:
-                self.recently_finished.pop(uid)
-
     def get_current_analyses_stats(self):
         return {
             uid: {
@@ -117,12 +111,12 @@
             }
             for uid, stats_dict in self.currently_running.items()
         }
-=======
+
+    def clear_recently_finished(self):
         try:
             self.currently_running_lock.acquire()
             for uid, stats in list(self.recently_finished.items()):
                 if time() - stats['time_finished'] > RECENTLY_FINISHED_DISPLAY_TIME_IN_SEC:
                     self.recently_finished.pop(uid)
         finally:
-            self.currently_running_lock.release()
->>>>>>> fdfa6451
+            self.currently_running_lock.release()
--- conflicted
+++ resolved
@@ -21,15 +21,11 @@
 
 
 def get_color_list(number, limit=15):
-<<<<<<< HEAD
     # https://getbootstrap.com/docs/4.5/getting-started/theming/
     return [
         '#007bff', '#e83e8c', '#6610f2', '#fd7e14', '#6f42c1', '#20c997',
         '#dc3545', '#17a2b8', '#ffc107', '#28a745', '#6c757d', '#343a40'
     ][:number if number <= limit else limit]
-=======
-    return ([BS_PRIMARY, BS_SECONDARY, ] * 8)[:number if number <= limit else limit]
->>>>>>> 22b87e20
 
 
 def overwrite_default_plugins(intercom, checked_plugin_list):

import colorsys
import json
import os
import re
from itertools import chain

from common_helper_files import get_binary_from_file
<<<<<<< HEAD
from flask_security.core import AnonymousUser
from werkzeug.local import LocalProxy

from helperFunctions.fileSystem import get_template_dir
from web_interface.security.privileges import PRIVILEGES
=======

from helperFunctions.fileSystem import get_template_dir
>>>>>>> 33d8a964

SPECIAL_CHARACTERS = 'ÄäÀàÁáÂâÃãÅåǍǎĄąĂăÆæĀāÇçĆćĈĉČčĎđĐďðÈèÉéÊêËëĚěĘęĖėĒēĜĝĢģĞğĤĥÌìÍíÎîÏïıĪīĮįĴĵĶķĹĺĻļŁłĽľÑñŃńŇňŅņÖöÒòÓóÔôÕõŐőØøŒœŔŕŘřẞßŚśŜŝŞşŠšȘș' \
                     'ŤťŢţÞþȚțÜüÙùÚúÛûŰűŨũŲųŮůŪūŴŵÝýŸÿŶŷŹźŽžŻż'


def _get_rgba(hue, saturation):
    return 'rgba({}, {}, {}, {})'.format(*[int(i * 255) for i in colorsys.hsv_to_rgb(hue, 0.8, 0.75)], saturation)


def get_js_list_of_n_uniques_colors(n, saturation=0.7, shuffle=True):
    result = [_get_rgba(i / n, saturation) for i in range(1, n + 1)]
    if shuffle:
        result = list(chain(*[result[i::2] for i in range(2)]))
    return result


def get_color_list(n, limit=10):
    compliant_colors = ['#2b669a', '#cce0dc', '#2b669a', '#cce0dc', '#2b669a', '#cce0dc', '#2b669a', '#cce0dc', '#2b669a', '#cce0dc', '#2b669a', '#cce0dc']
    if n > limit:
        n = limit
    return compliant_colors[:n]


def overwrite_default_plugins(intercom, checked_plugin_list):
    result = intercom.get_available_analysis_plugins()
    for item in result.keys():
        tmp = list(result[item])
        if item in checked_plugin_list:
            tmp[2] = True
        else:
            tmp[2] = False
        result[item] = tuple(tmp)
    return result


def apply_filters_to_query(request, query):
    query_dict = json.loads(query)
    for key in ['device_class', 'vendor']:
        if request.args.get(key):
            if key not in query_dict.keys():
                query_dict[key] = request.args.get(key)
            else:  # key was in the previous search query
                query_dict['$and'] = [{key: query_dict[key]}, {key: request.args.get(key)}]
                query_dict.pop(key)
    return query_dict


def filter_out_illegal_characters(string):
    if string is None:
        return string
    return re.sub('[^\w {}!.-]'.format(SPECIAL_CHARACTERS), '', string)


class ConnectTo:
    def __init__(self, connected_interface, config):
        self.interface = connected_interface
        self.config = config

    def __enter__(self):
        self.connection = self.interface(self.config)
        return self.connection

    def __exit__(self, *args):
        self.connection.shutdown()


def get_template_as_string(view_name):
    path = os.path.join(get_template_dir(), view_name)
<<<<<<< HEAD
    return get_binary_from_file(path).decode('utf-8')


def _auth_is_disabled(user):
    user_object = user._get_current_object() if isinstance(user, LocalProxy) else user
    return isinstance(user_object, AnonymousUser)


def user_has_privilege(user, privilege='delete'):
    return _auth_is_disabled(user) or any(user.has_role(role) for role in PRIVILEGES[privilege])
=======
    return get_binary_from_file(path).decode('utf-8')
>>>>>>> 33d8a964
<|MERGE_RESOLUTION|>--- conflicted
+++ resolved
@@ -5,16 +5,9 @@
 from itertools import chain
 
 from common_helper_files import get_binary_from_file
-<<<<<<< HEAD
-from flask_security.core import AnonymousUser
-from werkzeug.local import LocalProxy
 
 from helperFunctions.fileSystem import get_template_dir
-from web_interface.security.privileges import PRIVILEGES
-=======
 
-from helperFunctions.fileSystem import get_template_dir
->>>>>>> 33d8a964
 
 SPECIAL_CHARACTERS = 'ÄäÀàÁáÂâÃãÅåǍǎĄąĂăÆæĀāÇçĆćĈĉČčĎđĐďðÈèÉéÊêËëĚěĘęĖėĒēĜĝĢģĞğĤĥÌìÍíÎîÏïıĪīĮįĴĵĶķĹĺĻļŁłĽľÑñŃńŇňŅņÖöÒòÓóÔôÕõŐőØøŒœŔŕŘřẞßŚśŜŝŞşŠšȘș' \
                      'ŤťŢţÞþȚțÜüÙùÚúÛûŰűŨũŲųŮůŪūŴŵÝýŸÿŶŷŹźŽžŻż'
@@ -83,17 +76,4 @@
 
 def get_template_as_string(view_name):
     path = os.path.join(get_template_dir(), view_name)
-<<<<<<< HEAD
-    return get_binary_from_file(path).decode('utf-8')
-
-
-def _auth_is_disabled(user):
-    user_object = user._get_current_object() if isinstance(user, LocalProxy) else user
-    return isinstance(user_object, AnonymousUser)
-
-
-def user_has_privilege(user, privilege='delete'):
-    return _auth_is_disabled(user) or any(user.has_role(role) for role in PRIVILEGES[privilege])
-=======
-    return get_binary_from_file(path).decode('utf-8')
->>>>>>> 33d8a964
+    return get_binary_from_file(path).decode('utf-8')
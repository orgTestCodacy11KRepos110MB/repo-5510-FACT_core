import logging
import os
import shutil
from contextlib import suppress
from pathlib import Path

import requests
from common_helper_process import execute_shell_command_get_return_code

from helperFunctions.install import (
<<<<<<< HEAD
    InstallationError, OperateInDirectory, apt_install_packages, load_main_config, pip3_install_packages
=======
    InstallationError, OperateInDirectory, apt_install_packages, check_if_command_in_path, load_main_config,
    pip3_install_packages, remove_folder
>>>>>>> 8db943ee
)

DEFAULT_CERT = '.\n.\n.\n.\n.\nexample.com\n.\n\n\n'
COMPOSE_VENV = Path(__file__).parent.absolute() / 'compose-env'


def execute_commands_and_raise_on_return_code(commands, error=None):  # pylint: disable=invalid-name
    for command in commands:
        bad_return = error if error else 'execute {}'.format(command)
        output, return_code = execute_shell_command_get_return_code(command)
        if return_code != 0:
            raise InstallationError('Failed to {}\n{}'.format(bad_return, output))


def wget_static_web_content(url, target_folder, additional_actions, resource_logging_name=None):
    logging.info('Install static {} content'.format(resource_logging_name if resource_logging_name else url))
    with OperateInDirectory(target_folder):
        wget_output, wget_code = execute_shell_command_get_return_code('wget -nc {}'.format(url))
        if wget_code != 0:
            raise InstallationError('Failed to fetch resource at {}\n{}'.format(url, wget_output))
        for action in additional_actions:
            action_output, action_code = execute_shell_command_get_return_code(action)
            if action_code != 0:
                raise InstallationError('Problem in processing resource at {}\n{}'.format(url, action_output))


def _build_highlight_js():
    logging.info('Installing highlight js')

    highlight_js_url = 'https://highlightjs.org/download/'
    highlight_js_dir = 'highlight.js'
    highlight_js_zip = 'highlight.js.zip'
    if Path(highlight_js_dir).is_dir():
        remove_folder(highlight_js_dir)

    req = requests.get('https://highlightjs.org/download/')
    crsf_cookie = req.headers['Set-Cookie']
    csrf_token = crsf_cookie.split(';')[0].split('=')[1]

    commands = [
        'wget {url} --header="Host: highlightjs.org" --header="User-Agent: Mozilla/5.0 (X11; Ubuntu; Linux x86_64; rv:61.0) Gecko/20100101 Firefox/61.0" --header="Accept: text/html,application/xhtml+xml,application/xml;q=0.9,*/*;q=0.8" --header="Accept-Language: en-GB,en;q=0.5" --header="Accept-Encoding: gzip, deflate, br" --header="Referer: https://highlightjs.org/download/" --header="Content-Type: application/x-www-form-urlencoded" --header="Cookie: csrftoken={token}" --header="DNT: 1" --header="Connection: keep-alive" --header="Upgrade-Insecure-Requests: 1" --post-data="apache.js=on&bash.js=on&coffeescript.js=on&cpp.js=on&cs.js=on&csrfmiddlewaretoken={token}&css.js=on&diff.js=on&http.js=on&ini.js=on&java.js=on&javascript.js=on&json.js=on&makefile.js=on&markdown.js=on&nginx.js=on&objectivec.js=on&perl.js=on&php.js=on&python.js=on&ruby.js=on&shell.js=on&sql.js=on&xml.js=on" -O {zip}'.format(url=highlight_js_url, token=csrf_token, zip=highlight_js_zip),  # pylint: disable=line-too-long
        'unzip {} -d {}'.format(highlight_js_zip, highlight_js_dir)
    ]
    execute_commands_and_raise_on_return_code(commands, error='Failed to set up highlight.js')
    Path(highlight_js_zip).unlink()


def _patch_bootstrap():
    with OperateInDirectory('bootstrap/css'):
        for file_name in ['bootstrap.min.css', 'bootstrap.min.css.map', 'bootstrap-theme.min.css', 'bootstrap-theme.min.css.map', 'bootstrap.css.map', 'bootstrap-theme.css.map']:
            Path(file_name).unlink()

        _, first_code = execute_shell_command_get_return_code('patch --forward -r - bootstrap.css ../../../../install/patches/bootstrap.patch')
        _, second_code = execute_shell_command_get_return_code('patch --forward -r - bootstrap-theme.css ../../../../install/patches/bootstrap-theme.patch')
        if not first_code == second_code == 0:
            raise InstallationError('Failed to patch bootstrap files')


def _create_directory_for_authentication():  # pylint: disable=invalid-name
    logging.info('Creating directory for authentication')

    config = load_main_config()
    dburi = config.get('data_storage', 'user_database')
    factauthdir = '/'.join(dburi.split('/')[:-1])[10:]  # FIXME this should be beautified with pathlib

    mkdir_output, mkdir_code = execute_shell_command_get_return_code('sudo mkdir -p --mode=0744 {}'.format(factauthdir))
    chown_output, chown_code = execute_shell_command_get_return_code('sudo chown {}:{} {}'.format(os.getuid(), os.getgid(), factauthdir))

    if not all(return_code == 0 for return_code in [mkdir_code, chown_code]):
        raise InstallationError('Error in creating directory for authentication database.\n{}'.format('\n'.join((mkdir_output, chown_output))))


def _install_nginx():
    apt_install_packages('nginx')
    _generate_and_install_certificate()
    _configure_nginx()
    nginx_output, nginx_code = execute_shell_command_get_return_code('sudo nginx -s reload')
    if nginx_code != 0:
        raise InstallationError('Failed to start nginx\n{}'.format(nginx_output))


def _generate_and_install_certificate():
    logging.info("Generating self-signed certificate")
    execute_commands_and_raise_on_return_code([
        'openssl genrsa -out fact.key 4096',
        'echo "{}" | openssl req -new -key fact.key -out fact.csr'.format(DEFAULT_CERT),
        'openssl x509 -req -days 730 -in fact.csr -signkey fact.key -out fact.crt',
        'sudo mv fact.key fact.csr fact.crt /etc/nginx'
    ], error='generate SSL certificate')


def _configure_nginx():
    logging.info("Configuring nginx")
    execute_commands_and_raise_on_return_code([
        'sudo cp /etc/nginx/nginx.conf /etc/nginx/nginx.conf.bak',
        'sudo rm /etc/nginx/nginx.conf',
        '(cd ../config && sudo ln -s $PWD/nginx.conf /etc/nginx/nginx.conf)',
        '(sudo mkdir /etc/nginx/error || true)',
        '(cd ../web_interface/templates/ && sudo ln -s $PWD/maintenance.html /etc/nginx/error/maintenance.html) || true'
    ], error='configuring nginx')


<<<<<<< HEAD
def main(radare, nginx):
    pip3_install_packages('flask', 'flask_restful', 'flask_security', 'flask_sqlalchemy', 'flask-paginate', 'Flask-API', 'uwsgi', 'bcrypt', 'python-dateutil')

    # installing web/js-frameworks
=======
def _install_and_patch_bootstrap():
>>>>>>> 8db943ee
    with OperateInDirectory('../web_interface/static'):
        wget_static_web_content(
            'https://github.com/twbs/bootstrap/releases/download/v3.3.7/bootstrap-3.3.7-dist.zip',
            '.',
            ['unzip -o bootstrap-3.3.7-dist.zip',
             'rm bootstrap-3.3.7-dist.zip',
             'rm -rf bootstrap',
             'mv bootstrap-3.3.7-dist bootstrap'],
            'bootstrap')

        _patch_bootstrap()

        wget_static_web_content('https://ajax.googleapis.com/ajax/libs/jquery/1.12.0/jquery.min.js', 'bootstrap/js', [], 'jquery')
        wget_static_web_content('https://raw.githubusercontent.com/Eonasdan/bootstrap-datetimepicker/master/build/js/bootstrap-datetimepicker.min.js', 'bootstrap/js', [], 'datetimepicker js')
        wget_static_web_content('https://raw.githubusercontent.com/Eonasdan/bootstrap-datetimepicker/master/build/css/bootstrap-datetimepicker.min.css', 'bootstrap/css', [], 'datetimepicker css')
        wget_static_web_content('https://raw.githubusercontent.com/moment/moment/develop/moment.js', 'bootstrap/js', [], 'moment.js')

        if not Path('bootstrap3-editable').exists():
            wget_static_web_content(
                'https://vitalets.github.io/x-editable/assets/zip/bootstrap3-editable-1.5.1.zip',
                '.',
                ['unzip -o bootstrap3-editable-1.5.1.zip',
                 'rm bootstrap3-editable-1.5.1.zip CHANGELOG.txt LICENSE-MIT README.md',
                 'rm -rf inputs-ext'],
                'x-editable')


def main(radare, nginx):
    pip3_install_packages(
        'flask',
        'flask_restful',
        'flask_security',
        'flask_sqlalchemy',
        'flask-paginate',
        'Flask-API',
        'uwsgi',
        'bcrypt',
        'python-dateutil')

    # installing web/js-frameworks
    _install_and_patch_bootstrap()

    with OperateInDirectory('../web_interface/static'):
        if Path('jstree').is_dir():
            shutil.rmtree('jstree')
        wget_static_web_content('https://github.com/vakata/jstree/zipball/3.3.2', '.', ['unzip 3.3.2', 'rm 3.3.2', 'mv vakata* jstree'], 'jstree')

        wget_static_web_content('https://ajax.googleapis.com/ajax/libs/angularjs/1.4.8/angular.min.js', '.', [], 'angularJS')
        wget_static_web_content('https://github.com/chartjs/Chart.js/releases/download/v2.3.0/Chart.js', '.', [], 'charts.js')

        _build_highlight_js()

    # create user database
    _create_directory_for_authentication()

    if nginx:
        _install_nginx()

    if radare:
        logging.info('Initializing docker container for radare')

        execute_shell_command_get_return_code('virtualenv {}'.format(COMPOSE_VENV))
        output, return_code = execute_shell_command_get_return_code('{} install -U docker-compose'.format(COMPOSE_VENV / 'bin' / 'pip'))
        if return_code != 0:
            raise InstallationError('Failed to set up virtualenv for docker-compose\n{}'.format(output))

        with OperateInDirectory('radare'):
            output, return_code = execute_shell_command_get_return_code('{} build'.format(COMPOSE_VENV / 'bin' / 'docker-compose'))
            if return_code != 0:
                raise InstallationError('Failed to initialize radare container:\n{}'.format(output))

    # pull pdf report container
    logging.info('Pulling pdf report container')
    output, return_code = execute_shell_command_get_return_code('docker pull fkiecad/fact_pdf_report')
    if return_code != 0:
        raise InstallationError('Failed to pull pdf report container:\n{}'.format(output))

    with OperateInDirectory('../../'):
        with suppress(FileNotFoundError):
            Path('start_fact_frontend').unlink()
        Path('start_fact_frontend').symlink_to('src/start_fact_frontend.py')

    return 0<|MERGE_RESOLUTION|>--- conflicted
+++ resolved
@@ -8,12 +8,7 @@
 from common_helper_process import execute_shell_command_get_return_code
 
 from helperFunctions.install import (
-<<<<<<< HEAD
-    InstallationError, OperateInDirectory, apt_install_packages, load_main_config, pip3_install_packages
-=======
-    InstallationError, OperateInDirectory, apt_install_packages, check_if_command_in_path, load_main_config,
-    pip3_install_packages, remove_folder
->>>>>>> 8db943ee
+    InstallationError, OperateInDirectory, apt_install_packages, load_main_config, pip3_install_packages, remove_folder
 )
 
 DEFAULT_CERT = '.\n.\n.\n.\n.\nexample.com\n.\n\n\n'
@@ -116,14 +111,7 @@
     ], error='configuring nginx')
 
 
-<<<<<<< HEAD
-def main(radare, nginx):
-    pip3_install_packages('flask', 'flask_restful', 'flask_security', 'flask_sqlalchemy', 'flask-paginate', 'Flask-API', 'uwsgi', 'bcrypt', 'python-dateutil')
-
-    # installing web/js-frameworks
-=======
 def _install_and_patch_bootstrap():
->>>>>>> 8db943ee
     with OperateInDirectory('../web_interface/static'):
         wget_static_web_content(
             'https://github.com/twbs/bootstrap/releases/download/v3.3.7/bootstrap-3.3.7-dist.zip',

import logging
import os
from contextlib import suppress
from pathlib import Path

from common_helper_process import execute_shell_command_get_return_code
from helperFunctions.install import (
    InstallationError, OperateInDirectory, apt_autoremove_packages,
    apt_clean_system, apt_install_packages, apt_remove_packages,
    apt_update_sources, apt_upgrade_system, install_github_project,
    pip3_install_packages
)


def install_pip(python_command):
    logging.info('Installing {} pip'.format(python_command))
    for command in ['wget https://bootstrap.pypa.io/get-pip.py', 'sudo -EH {} get-pip.py'.format(python_command), 'rm get-pip.py']:
        output, return_code = execute_shell_command_get_return_code(command)
        if return_code != 0:
            raise InstallationError('Error in pip installation for {}:\n{}'.format(python_command, output))


def main(distribution):  # pylint: disable=too-many-statements
    xenial = distribution == 'xenial'

    apt_install_packages('apt-transport-https')

    logging.info('Updating system')
    apt_update_sources()
    apt_upgrade_system()
    apt_autoremove_packages()
    apt_clean_system()

    _, is_repository = execute_shell_command_get_return_code('git status')
    if is_repository == 0:
        # update submodules
        git_output, git_code = execute_shell_command_get_return_code('(cd ../../ && git submodule foreach "git pull")')
        if git_code != 0:
            raise InstallationError('Failed to update submodules\n{}'.format(git_output))
    else:
        logging.warning('FACT is not set up using git. Note that *adding submodules* won\'t work!!')

    # make bin dir
    with suppress(FileExistsError):
        os.mkdir('../bin')

    # install python3 and general build stuff
    apt_install_packages('python3', 'python3-dev', 'build-essential', 'automake', 'autoconf', 'libtool', 'git', 'unzip')
    if not xenial:
        pip3_install_packages('testresources')

    # get a bugfree recent pip version
    apt_remove_packages('python3-pip', 'python3-setuptools', 'python3-wheel')
    apt_autoremove_packages()
    install_pip('python3')

    # install python2
    apt_install_packages('python', 'python-dev')
    apt_remove_packages('python-pip')
    apt_autoremove_packages()
    install_pip('python2')

    # install general python dependencys
    apt_install_packages('libmagic-dev')
<<<<<<< HEAD
    apt_install_packages('libfuzzy-dev')
=======
    apt_install_packages('libffi-dev', 'libfuzzy-dev')
    apt_install_packages('python3-tlsh')
>>>>>>> ad2055ea
    pip3_install_packages('git+https://github.com/fkie-cad/fact_helper_file.git')
    pip3_install_packages('psutil')
    pip3_install_packages('pytest==3.5.1', 'pytest-cov', 'pytest-pep8', 'pylint', 'python-magic', 'xmltodict', 'yara-python==3.7.0', 'appdirs')
    pip3_install_packages('ssdeep')
    pip3_install_packages('lief')
    pip3_install_packages('requests')

    # install python mongo bindings
    pip3_install_packages('pymongo', 'pyyaml')

    # VarietyJS (is executed by update_statistic.py)
    try:
        install_github_project('variety/variety', ['git checkout 2f4d815', 'mv -f variety.js ../../bin', 'mv -f spec ../../bin'])
    except InstallationError as installation_error:
        if 'Directory not empty' not in str(installation_error):
            raise installation_error
        logging.warning('variety spec not overwritten')

    #  installing common code modules
    pip3_install_packages('hurry.filesize')
    pip3_install_packages('git+https://github.com/fkie-cad/common_helper_files.git')
    pip3_install_packages('git+https://github.com/fkie-cad/common_helper_mongo.git')
    pip3_install_packages('git+https://github.com/mass-project/common_helper_encoder.git')
    pip3_install_packages('git+https://github.com/fkie-cad/common_helper_filter.git')

    with OperateInDirectory('../../'):
        with suppress(FileNotFoundError):
            Path('start_all_installed_fact_components').unlink()
        Path('start_all_installed_fact_components').symlink_to('src/start_fact.py')

    return 0<|MERGE_RESOLUTION|>--- conflicted
+++ resolved
@@ -62,12 +62,8 @@
 
     # install general python dependencys
     apt_install_packages('libmagic-dev')
-<<<<<<< HEAD
     apt_install_packages('libfuzzy-dev')
-=======
-    apt_install_packages('libffi-dev', 'libfuzzy-dev')
     apt_install_packages('python3-tlsh')
->>>>>>> ad2055ea
     pip3_install_packages('git+https://github.com/fkie-cad/fact_helper_file.git')
     pip3_install_packages('psutil')
     pip3_install_packages('pytest==3.5.1', 'pytest-cov', 'pytest-pep8', 'pylint', 'python-magic', 'xmltodict', 'yara-python==3.7.0', 'appdirs')

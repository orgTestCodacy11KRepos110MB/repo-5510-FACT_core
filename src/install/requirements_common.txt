# General build stuff
testresources

setuptools

# General python dependencies
appdirs
flaky
lief
psutil
psycopg2-binary
pylint
pytest
pytest-cov
python-magic
python-tlsh
requests
<<<<<<< HEAD
redis
=======
rich
>>>>>>> 5cd47cef
ssdeep
sqlalchemy
xmltodict
yara-python

git+https://github.com/fkie-cad/fact_helper_file.git

# Common code modules
git+https://github.com/fkie-cad/common_helper_files.git
git+https://github.com/fkie-cad/common_helper_filter.git
git+https://github.com/fkie-cad/common_helper_process.git
git+https://github.com/mass-project/common_helper_encoder.git
<|MERGE_RESOLUTION|>--- conflicted
+++ resolved
@@ -15,11 +15,8 @@
 python-magic
 python-tlsh
 requests
-<<<<<<< HEAD
 redis
-=======
 rich
->>>>>>> 5cd47cef
 ssdeep
 sqlalchemy
 xmltodict

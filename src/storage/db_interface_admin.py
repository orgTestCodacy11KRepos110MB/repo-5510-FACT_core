--- conflicted
+++ resolved
@@ -17,18 +17,7 @@
 
     def __init__(self, config=None, intercom=None):
         super().__init__(config=config)
-        if intercom is not None:  # for testing purposes
-            self.intercom = intercom
-        else:
-<<<<<<< HEAD
-            self.intercom = InterComFrontEndBinding(config=config)
-=======
-            from intercom.front_end_binding import InterComFrontEndBinding  # pylint: disable=import-outside-toplevel
-            self.intercom = InterComFrontEndBinding(config=config)  # FixMe? still uses MongoDB
-
-    def shutdown(self):
-        self.intercom.shutdown()  # FixMe? still uses MongoDB
->>>>>>> 7f98cb8f
+        self.intercom = InterComFrontEndBinding(config=config) if intercom is None else intercom
 
     # ===== Delete / DELETE =====
 

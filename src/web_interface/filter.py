'''
Jinja2 template filter
'''
import logging
import re
import sys
from base64 import standard_b64encode
from operator import itemgetter
from time import localtime, strftime, struct_time

from common_helper_files import human_readable_file_size

from helperFunctions.dataConversion import make_unicode_string
from helperFunctions.web_interface import get_color_list


def generic_nice_representation(i):
    if isinstance(i, struct_time):
        return strftime('%Y-%m-%d - %H:%M:%S', i)
    elif isinstance(i, list):
        return nice_list(i)
    elif isinstance(i, dict):
        return nice_dict(i)
    elif isinstance(i, float) or isinstance(i, int):
        return nice_number_filter(i)
    elif isinstance(i, str):
        return replace_underscore_filter(i)
    elif isinstance(i, bytes):
        return bytes_to_str_filter(i)
    else:
        return i


def nice_number_filter(i):
    if isinstance(i, int):
        return '{:,}'.format(i)
    elif isinstance(i, float):
        return '{:,.2f}'.format(i)
    elif i is None:
        return 'not available'
    else:
        return i


def byte_number_filter(i, verbose=False):
    if isinstance(i, int) or isinstance(i, float):
        if verbose:
            return '{} ({})'.format(human_readable_file_size(i), format(i, ',d') + ' bytes')
        else:
            return human_readable_file_size(i)
    else:
        return 'not available'


def encode_base64_filter(s):
    return standard_b64encode(s).decode('utf-8')


def bytes_to_str_filter(s):
    return make_unicode_string(s)


def replace_underscore_filter(s):
    return s.replace('_', ' ')


def nice_list(input_data):
    input_data = _get_sorted_list(input_data)
    if isinstance(input_data, list):
        tmp = '<ul>\n'
        for item in input_data:
            tmp += '\t<li>{}</li>\n'.format(_handle_generic_data(item))
        tmp += '</ul>\n'
        return tmp
    else:
        return input_data


def _handle_generic_data(input_data):
    if isinstance(input_data, dict):
        return nice_dict(input_data)
    else:
        return input_data


def nice_dict(input_data):
    if isinstance(input_data, dict):
        tmp = ''
        key_list = list(input_data.keys())
        key_list.sort()
        for item in key_list:
            tmp += '{}: {}<br />'.format(item, input_data[item])
        return tmp
    else:
        return input_data


def list_to_line_break_string(input_data):
    input_data = _get_sorted_list(input_data)
    return list_to_line_break_string_no_sort(input_data)


def list_to_line_break_string_no_sort(input_data):
    if isinstance(input_data, list):
        return '\n'.join(input_data) + '\n'
    else:
        return input_data


def uids_to_link(input_data, root_uid=None):
    tmp = input_data.__str__()
    uid_list = get_all_uids_in_string(tmp)
    for match in uid_list:
        tmp = tmp.replace(match, '<a href="/analysis/{}/ro/{}">{}</a>'.format(match, root_uid, match))
    return tmp


def get_all_uids_in_string(s):
    result = re.findall(r'[a-f0-9]{64}_[0-9]+', s)
    result = list(set(result))
    result.sort()
    return result


def _get_sorted_list(input_data):
    '''
    returns a sorted list if input data is a set or list
    returns input_data unchanged if it is whether a list nor a set
    '''
    if isinstance(input_data, set):
        input_data = list(input_data)
    if isinstance(input_data, list):
        try:
            input_data.sort()
        except Exception as e:
            logging.warning('could not sort list: {} - {}'.format(sys.exc_info()[0].__name__, e))
    return input_data


def nice_unix_time(unix_time_stamp):
    '''
    input unix_time_stamp
    output string 'YYYY-MM-DD HH:MM:SS'
    '''
    if isinstance(unix_time_stamp, float) or isinstance(unix_time_stamp, int):
        tmp = localtime(unix_time_stamp)
        return strftime('%Y-%m-%d %H:%M:%S', tmp)
    else:
        return unix_time_stamp


def infection_color(input_data):
    '''
    sets color to green if zero or clean
    else sets color to red
    '''
    return text_highlighter(input_data, green=['clean', 0], red=['*'])


def text_highlighter(input_data, green=['clean', 'online', 0], red=['offline']):
    '''
    sets color to green if input found in green
    sets color to red if input found in red
    else do not set color
    special character * for all inputs available
    '''
    if input_data in green:
        return '<span style="color:green;">{}</span>'.format(input_data)
    elif input_data in red:
        return '<span style="color:red;">{}</span>'.format(input_data)
    elif '*' in green:
        return '<span style="color:green;">{}</span>'.format(input_data)
    elif '*' in red:
        return '<span style="color:red;">{}</span>'.format(input_data)
    else:
        return input_data


def get_first_value(data):
    return data[0]


def get_second_value(data):
    return data[1]


def sort_chart_list_by_name(input_data):
    try:
        input_data.sort(key=get_first_value)
    except Exception as e:
        logging.error('could not sort chart list {}: {} - {}'.format(input_data, sys.exc_info()[0].__name__, e))
        return []
    else:
        return input_data


def sort_chart_list_by_value(input_data):
    try:
        input_data.sort(key=get_second_value, reverse=True)
    except Exception as e:
        logging.error('could not sort chart list {}: {} - {}'.format(input_data, sys.exc_info()[0].__name__, e))
        return []
    else:
        return input_data


def sort_comments(comment_list):
    try:
        comment_list.sort(key=itemgetter('time'), reverse=True)
    except Exception as e:
        logging.error('could not sort comment list {}: {} - {}'.format(comment_list, sys.exc_info()[0].__name__, e))
        return []
    else:
        return comment_list


def data_to_chart_limited(data, limit=10, color_list=None):
    try:
        label_list, value_list = map(list, zip(*data))
    except ValueError:
        return None
<<<<<<< HEAD
    label_list, value_list = set_limit_for_data_to_chart(label_list, limit, value_list)
    color_list = set_color_list_for_data_to_chart(color_list, value_list)
=======
    if limit and len(label_list) > limit:
        label_list = label_list[:limit]
        label_list.append('rest')
        rest_sum = sum(value_list[limit:])
        value_list = value_list[:limit]
        value_list.append(rest_sum)
    if not color_list:
        color_list = get_color_list(len(value_list))
>>>>>>> 6719d2e1
    result = {
        'labels': label_list,
        'datasets': [{
            'data': value_list,
            'backgroundColor': color_list,
            'borderColor': color_list,
            'borderWidth': 1
        }]
    }
    return result


def data_to_chart_with_value_percentage_pairs(data, limit=10, color_list=None):
    try:
        label_list, value_list, percentage_list = map(list, zip(*data))
    except ValueError:
        return None
    label_list, value_list = set_limit_for_data_to_chart(label_list, limit, value_list)
    color_list = set_color_list_for_data_to_chart(color_list, value_list)
    result = {
        "labels": label_list,
        "datasets": [{
            "data": value_list,
            "percentage": percentage_list,
            "backgroundColor": color_list,
            "borderColor": color_list,
            "borderWidth": 1
        }]
    }
    return result


def set_color_list_for_data_to_chart(color_list, value_list):
    if not color_list:
        color_list = get_color_list(len(value_list))
    return color_list


def set_limit_for_data_to_chart(label_list, limit, value_list):
    if limit and len(label_list) > limit:
        label_list = label_list[:limit]
        label_list.append("rest")
        rest_sum = sum(value_list[limit:])
        value_list = value_list[:limit]
        value_list.append(rest_sum)
    return label_list, value_list


def data_to_chart(data):
    color_list = get_color_list(1) * len(data)
    return data_to_chart_limited(data, limit=0, color_list=color_list)


def get_canvas_height(dataset, maximum=11, bar_heigth=5):
    return min(len(dataset), maximum) * bar_heigth + 4


def comment_out_regex_meta_chars(input_data):
    '''
    comments out chars used by regular expressions in the input string
    '''
    meta_chars = ['^', '$', '.', '[', ']', '|', '(', ')', '?', '*', '+', '{', '}']
    for c in meta_chars:
        if c in input_data:
            input_data = input_data.replace(c, '\\{}'.format(c))
    return input_data


def render_tags(tag_dict, additional_class='', size=10):
    output = ''
    if tag_dict:
        for tag in sorted(tag_dict.keys()):
            output += '<span class="label label-pill label-{} {}" style="font-size: {}px;">{}</span>\n'.format(tag_dict[tag], additional_class, size, tag)
    return output<|MERGE_RESOLUTION|>--- conflicted
+++ resolved
@@ -219,19 +219,8 @@
         label_list, value_list = map(list, zip(*data))
     except ValueError:
         return None
-<<<<<<< HEAD
     label_list, value_list = set_limit_for_data_to_chart(label_list, limit, value_list)
     color_list = set_color_list_for_data_to_chart(color_list, value_list)
-=======
-    if limit and len(label_list) > limit:
-        label_list = label_list[:limit]
-        label_list.append('rest')
-        rest_sum = sum(value_list[limit:])
-        value_list = value_list[:limit]
-        value_list.append(rest_sum)
-    if not color_list:
-        color_list = get_color_list(len(value_list))
->>>>>>> 6719d2e1
     result = {
         'labels': label_list,
         'datasets': [{

{% extends "base.html" %}

{% set active_page = "Database" %}

{% macro button_collapse(button_id, icon, target, tooltip) %}
    <button id="{{ button_id }}" data-toggle="collapse" data-target="#{{ target }}" class="btn btn-outline-secondary">
        <i class="fas fa-{{ icon }}" data-toggle="tooltip" data-placement="bottom" title="{{ tooltip }}"></i>
    </button>
{% endmacro %}

{% macro button_tooltip(tooltip, id, url, icon, onclick=None, danger=False, disabled=False) %}
    {% set button_class = "btn-danger" if danger else "btn-outline-secondary" %}
    {% set onclick_value = onclick if onclick else "window.location.href = '" + url + firmware.uid + "'" %}

    <button id="{{ id }}" class="btn {{ button_class }}" onclick="{{ onclick_value }}" data-toggle="tooltip" data-placement="bottom" title="{{ tooltip }}" {% if disabled %}disabled{% endif %}>
        <i class="fas fa-{{ icon }}"></i>
    </button>
{% endmacro %}


{% block head %}
    {# jstree import #}
    <link rel="stylesheet" href="{{ url_for('static', filename='node_modules/jstree/dist/themes/default/style.min.css') }}" />
    <script type="text/javascript" src="{{ url_for('static', filename='node_modules/jstree/dist/jstree.min.js') }}"></script>
    <link rel="stylesheet" href="{{ url_for('static', filename='node_modules/jstree-bootstrap-theme/dist/themes/proton/style.min.css') }}" />

    {# highlight.js import #}
    <script src="{{ url_for('static', filename='highlight.js/highlight.min.js') }}"></script>
    <link rel="stylesheet" href="{{ url_for('static', filename='highlight.js/styles/github.min.css') }}" />

    {# line_numbering.js import #}
    <script type="text/javascript" src="{{ url_for('static', filename='js/line_numbering.js') }}"></script>
    <link rel="stylesheet" type="text/css" href="{{ url_for('static', filename='css/line_numbering.css') }}" />

    <script>
        const uid = "{{ uid | safe }}";
        const selected_analysis = "{{ selected_analysis }}";
    </script>
    <script src="{{ url_for('static', filename='js/file_tree.js') }}"></script>
{% endblock %}


{% block body %}

<div class="row justify-content-between mt-4">
    <div class="col-lg-6">

        {# Button section #}
        <div class="btn-toolbar mb-4" role="toolbar" aria-label="Analysis, download and admin buttons">

            <div class="btn-group mr-2 mb-2" role="group" aria-label="Download buttons">
                <button class="btn btn-secondary">Download</button>

                {{ button_tooltip('Download raw file', 'bdown-button', '/download/', 'file-download') }}
                {% if firmware.files_included %}
                    {{ button_tooltip('Download included files as tar.gz', 'tdown-button', '/tar-download/', 'file-archive') }}
                {% endif %}
                {% if firmware.vendor %}
                    {{ button_tooltip('Download report as PDF', 'pdown-button', '/pdf-download/', 'file-pdf') }}
                {% endif %}
            </div>

            <div class="btn-group mr-2 mb-2" aria-label="Analysis buttons">
                <button class="btn btn-secondary">Analysis</button>

                {{ button_tooltip('View in radare', 'radare-button', None, 'terminal', onclick='radare_view()') }}
                {% if not firmware.files_included %}
                    {{ button_tooltip('Show dependency graph', 'graph-button', '/dependency-graph/', 'project-diagram', danger=False, disabled=True) }}
                {% else %}
                    {{ button_tooltip('Show dependency graph', 'graph-button', '/dependency-graph/', 'project-diagram', "window.location.href='/dependency-graph/{}/{}'".format(firmware.uid, root_uid)) }}
                {% endif %}
                {% if firmware.vendor %}
                    {{ button_tooltip('Update analysis', 'update-button', '/update-analysis/', 'redo-alt') }}
                    {{ button_tooltip('YARA search', 'yara-button', '/database/binary_search?firmware_uid=', 'search') }}
                {% endif %}
            </div>

            {% if firmware.vendor and user_has_admin_clearance %}
                <div class="btn-group mr-2 mb-2" role="group" aria-label="Admin buttons">
                    <button class="btn btn-secondary">Admin</button>

                    {{ button_collapse('redo-button', 'redo-alt', 'redo-button-div', 'Redo analysis') }}
                    <span class="collapse" id="redo-button-div">
                        {{ button_tooltip('Confirm removal of current results and comments', 'confirm-redo', '/admin/re-do_analysis/', 'check', danger=True) }}
                    </span>

                    <span class="collapse" id="delete-button-div">
                        {{ button_tooltip('Confirm removal of results and comments', 'confirm-delete', '/admin/delete/', 'check', danger=True) }}
                    </span>
                    {{ button_collapse('delete-button', 'trash-alt', 'delete-button-div', 'Delete firmware') }}
                </div>

            {% endif %}
            <div class="btn-group d-flex align-items-start">
                <div class="btn btn-secondary">Comparisons</div>
                {% if known_comparisons %}
                    {{ button_collapse('old-compare-button', 'hdd', 'known-comparisons', 'Show list of known comparisons') }}
                {% endif %}
                {% if not uids_for_comparison or uid not in uids_for_comparison %}
                    <button id="add-compare" class="btn btn-outline-secondary" onclick="window.location.href = '/comparison/add/{{firmware.uid}}/{{root_uid}}'" data-toggle="tooltip" data-placement="bottom" title="Add to comparison">
                        <i class="fas fa-plus"></i>
                    </button>
                {% endif %}

                {% if uids_for_comparison %}
                    {{ button_collapse('new-compare-button', 'list-ul', 'comparison-list', 'Show firmware selected for comparison') }}
                {% endif %}
            </div>

        </div>

        {# Header section #}
        <div class="header mb-4" style="word-wrap: break-word">
            <h3>
                {{ firmware.get_hid(root_uid=root_uid) }}<br />
                {% if firmware.analysis_tags or firmware.tags %}
                    {{ firmware.analysis_tags | render_analysis_tags | safe }}{{ firmware.tags | render_fw_tags | safe }}<br />
                {% endif %}
                <span style="font-size: 15px"><strong>UID:</strong> {{ uid | safe }}</span>
            </h3>
            {% if all_analyzed_flag %}
                <div class="alert alert-warning">
                    <strong>Warning!</strong> Not all included files are fully analyzed yet! Only analyzed files are shown.
                </div>
            {% endif %}
        </div>

    </div>

    {# General info section #}
    <div class="col-lg-6">
        {{ firmware | render_general_information(root_uid, other_versions, selected_analysis) | safe }}
    </div>

</div>


{% if uids_for_comparison or known_comparisons %}
<div class="row justify-content-start mt-3 mb-2">
    <div class="col-auto collapse" id="known-comparisons">
        <div class="card float-right" style="width: auto; max-width: 650px;">
            <div class="card-header text-center" style="font-size: larger">List of comparisons containing the displayed firmware</div>
            <div class="card-body">
                {% for comparison in known_comparisons %}
                    <div class="col-xs-12 mb-1">
                        <span type="button" class="btn btn-primary btn-sm" onclick="location.href='/compare/{{ comparison[0]}}'">{{ comparison[0] | replace_comparison_uid_with_hid | safe  }}</span>
                    </div>
                {% endfor %}
            </div>
        </div>
    </div>

    <div class="collapse m-0" id="comparison-list">
        <div class="jumbotron float-right mx-2 mb-0 p-3" style="width: auto; max-width: 650px;">
            <span class="mt-0 text-center" style="font-size: larger">Firmware Selected for Comparison</span>
            <hr style="margin: 12px">
            <table>
                <tr>
                    <td style="width: 10px; vertical-align: top;">
                        {% for compare_uid in uids_for_comparison %}
                            <div class="col-xs-12 p-0">
                                <span class="m-0" style="padding: 2px; display: inline-flex;">
                                    <span class="close" style="font-size: 20px" onclick="location.href='/comparison/remove/{{ uid }}/{{ compare_uid }}/{{ root_uid }}'">
                                        &times;
                                    </span>
                                    <span class="tag badge badge-{% if compare_uid == uid %}primary{% else %}secondary{% endif %}" style="margin-left: 3px">{{ compare_uid |replace_uid_with_hid | safe }}</span>
                                </span>
                            </div>
                        {% endfor %}
                    </td>
                    {% if uids_for_comparison|length > 1 %}
                        <td style="width: 180px; vertical-align: top;">
                            <div class="col-xs-12" style="padding: 2px;">
                                <button type="button" class="btn btn-secondary btn-sm" onclick="location.href='/comparison/remove_all/{{ uid }}/{{ root_uid }}'" style="width: 100%">
                                    <i class="fas fa-ban"></i> Remove All
                                </button>
                            </div>
                            <div class="col-xs-12" style="padding: 2px;">
                                <button type="button" id="start_compare_button" class="btn btn-secondary btn-sm" style="width: 100%">
                                    <i class="fas fa-copy"></i> Compare
                                </button>
                            </div>
                            <div class="col-xs-12" style="padding: 2px;">
                                <button type="button" id="start_text_file_compare_button" class="btn btn-secondary btn-sm" style="width: 100%">
                                    <i class="fas fa-copy"></i> Compare text files
                                </button>
                            </div>
                            <div class="form-group col-xs-12 m-0">
                                <div class="checkbox m-0" style="margin-left: 30px; text-align: center">
                                    <label style="padding: 2px">
                                        <input type="checkbox" value="true" id="recompare_checkbox" style="margin-top: 2px;"> Force Recompare
                                    </label>
                                </div>
                            </div>
                            <script src="{{ url_for('static', filename='js/start_compare.js') }}"></script>
                        </td>
                    {% endif %}
                </tr>
            </table>
        </div>
    </div>
</div>
{% endif %}

    {# File tree section #}
    <div class="row">
        <div class="col-lg-12">
            <table class="table table-sm">
                <thead>
                    <tr class="thead-light">
                        <th>File Tree</th>
                        <th width="300px">
                            <input type="text" name="fileTreeSearch" class="form-control form-control-sm"
                                   id="fileTreeSearch" placeholder="search file tree ...">
                            <div class="invalid-feedback" id="fileTreeSearchFeedback" style="padding-left: 8px; font-size: 75%">
                                Only expanded containers can be searched!
                            </div>
                        </th>
                    </tr>
                </thead>
                <tbody style="font-size: 14px;">
                    <tr>
                        <td colspan="2">
                            <div id="fileTreeAjax"></div>
                            <script>const root_uid = "{{ root_uid | safe }}";</script>
                            <script src="{{ url_for('static', filename='js/show_analysis_fileTreeAjax.js') }}"></script>
                        </td>
                    </tr>
                </tbody>
            </table>
        </div>
    </div>

    {# Select analysis section #}
    <div class="row">
        <div class="col-lg-2">
            <table class="table table-sm table-hover">
                <thead class="thead-light">
                    <tr>
                        <th>Analysis Results</th>
                    </tr>
                </thead>
                <tbody>
                    {% for analysis_plugin in firmware.processed_analysis | sort %}
                        <tr>
                            <td class="clickable mx-1 my-2 {{ 'table-primary' if analysis_plugin == selected_analysis else '' }}" data-toggle="tooltip" title="{{ analysis_plugin_dict.get(analysis_plugin, ['not available'])[0] | safe }}" onclick="location.href='/analysis/{{ uid|safe }}/{{analysis_plugin}}/ro/{{ root_uid }}'">
                                {{ analysis_plugin | replace_underscore }}
                            </td>
                        </tr>
                    {% endfor %}
                    <tr>
                        <td class="table-head-light clickable" data-toggle="modal" data-target="#add_single_file_analysis_modal">
                            <i class="fas fa-play-circle"></i> Run additional analysis
                        </td>
                    </tr>
                </tbody>
            </table>
        </div>

        {# add single file analysis modal #}
        <div id="add_single_file_analysis_modal" class="modal fade" role="dialog">
            <div class="modal-dialog">
                <div class="modal-content">

                    <div class="modal-header d-flex justify-content-between align-items-center">
                        <h5 class="modal-title">Add analysis to file</h5>
                        <button type="button" class="close" data-dismiss="modal"><span aria-hidden="true">&times;</span></button>
                    </div>

                    <div class="modal-body">
                        <form class="form-horizontal" action="" method=post enctype=multipart/form-data>
                            <p>Add new analysis</p>
                            {% for system in available_plugins.unused | sort %}
                                <label class="checkbox-inline" data-toggle="tooltip" title="{{ analysis_plugin_dict[system][0] | safe }}" style="display: block">
                                    <input type=checkbox name="analysis_systems" value="{{ system }}" unchecked>&nbsp;{{ system | replace_underscore }}<br />
                                </label>
                            {% endfor %}
                            <hr />
                            <p>Update analysis</p>
                            {% for system in available_plugins.used | sort %}
                                <label class="checkbox-inline" data-toggle="tooltip" title="{{ analysis_plugin_dict[system][0] | safe }}" style="display: block">
                                    <input type=checkbox name="analysis_systems" value="{{ system }}" unchecked>&nbsp;{{ system | replace_underscore }}<br />
                                </label>
                            {% endfor %}
                            <hr />
                            <label class="checkbox-inline" data-toggle="tooltip" title="disable smart analysis skipping" style="display: block;">
                                <input type=checkbox name="force_update" value="true" unchecked>&nbsp;force analysis update<br />
                            </label>
                            <button class="btn btn-primary" type="submit" id="add_single_file_analysis" value=submit>
                                <i class="fas fa-play-circle"></i> Add
                            </button>
                        </form>
                    </div>
                </div>
            </div>
        </div>

        {# Showing analysis section #}

        {% block complete_analysis_block %}

            <div class="col-lg-10">
                {% block analysis_result %}
                {% endblock %}

                {# summary of included files #}
                {%- if selected_analysis -%}
<<<<<<< HEAD
=======
                    <button id="summary-button" class="btn list-group-item list-group-item-primary" onclick="load_summary(uid, selected_analysis);" style="width: 100%; margin-bottom: 20px;">
                        Show Analysis Summary for Included Files
                    </button>

>>>>>>> 7339f0a4
                    <div id="summary-div">
                        <div id="loading-summary-gif" style="display: none; border: 1px solid #dddddd; padding: 5px; text-align: center">
                            <img src="{{ url_for("static", filename = "Pacman.gif") }}" alt="loading gif">
                            <p>Generating summary for included files...</p>
                        </div>
                    </div>
                    <script type="text/javascript" src="{{ url_for('static', filename='js/show_analysis_summary.js') }}"></script>
                    
                {%- endif -%}
            </div>

        {% endblock %}

        {# preview section #}
        {%- if "file_type" in firmware.processed_analysis -%}
            <div class="col-lg-12">
                <div class="list-group">
                    <button id="preview_button" data-toggle="collapse" data-target="#preview-div" class="list-group-item list-group-item-primary">
                        Show Preview
                    </button>
                    <div id="preview-div" class="collapse border rounded-bottom p-3">
                        <div class="form-row" id="hex-preview-form" style="display: none;">
                            <div class="col-auto">
                                <div class="input-group input-group-sm mb-2">
                                    <div class="input-group-prepend">
                                        <div class="input-group-text">Offset</div>
                                    </div>
                                    <input type="text" class="form-control" id="hex-preview-offset" value="0">
                                </div>
                            </div>
                            <div class="col-auto">
                                <div class="input-group input-group-sm mb-2">
                                    <div class="input-group-prepend">
                                        <div class="input-group-text">Length</div>
                                    </div>
                                    <input type="number" min="1" class="form-control" id="hex-preview-length" value="512">
                                </div>
                            </div>
                            <div class="col-auto">
                                <button type="button" class="btn btn-primary btn-sm" onclick="load_preview();">Update</button>
                            </div>
                        </div>
                        <div id="preview-loading-gif" style="display: block; border: 1px solid #dddddd; padding: 5px; text-align: center">
                            <img src="{{ url_for('static', filename = 'Pacman.gif') }}" alt="loading...">
                        </div>
                        <div id="preview-content" class="m-0 mt-2 p-0"></div>
                    </div>

                    {%- set is_text_preview = firmware.processed_analysis["file_type"]['mime'][0:5] == "text/" or firmware.processed_analysis["file_type"]['mime'][0:6] == "image/" %}
                    
                    <script>
                        const isTextOrImage = {{ 'true' if is_text_preview else 'false' }};
                        let mimeType = '{{ firmware.processed_analysis["file_type"]["mime"].replace("/", "_") }}';
                    </script>
                    <script type="text/javascript" src="{{ url_for('static', filename='js/show_analysis_preview.js') }}"></script>

                </div>
            </div>
        {% endif %}
    </div>

    {# comment section #}
    <div class="row">

        <div class="col-lg-12" style="margin-top: 20px">
            <table class="table table-bordered mb-0" id="comments-head">
                <thead class="thead-light">
                    <tr>
                        <th>
                            Comments
                            {# Add Comment Button #}
                            <form action="/comment/{{ firmware.uid }}" style="float: right; margin-right: 5px;">
                                <button class="btn btn-primary btn-sm" type="submit">
                                    <i class="far fa-edit"></i> add comment
                                </button>
                            </form>

                            {# Show Comments Button #}
                            <form onsubmit="return false;" style="float: right; margin-right: 5px;">
                                <button data-toggle="collapse" data-target="#comments" class="btn btn-primary btn-sm"
                                {% if firmware.comments | length == 0 %} disabled {% endif %}>
                                    <span class="badge">{{ firmware.comments | length }}</span> show comments
                                </button>
                            </form>
                        </th>
                    </tr>
                </thead>
            </table>
            {% if firmware.comments %}
            <div class="collapse m-0" id="comments">
                <table class="table table-bordered p-0 mb-0" id="comments-table">
                    <tbody>
                        {% for comment in firmware.comments|sort_comments %}
                        <tr>
                            <td width="20%" valign="bottom">
                                <div>{{ comment.author }}</div>
                                <div>{{ comment.time|int|nice_unix_time }}</div>
                            </td>
                            <td width="80%">
                                <span style="font-family: monospace; color: #000; font-size: 14px">
                                    {{ comment.comment | urlize }}
                                </span>
                            </td>
                            <td class="m-0 p-0 align-middle">
                                {# Comment Delete Button #}
                                <button data-toggle="collapse" data-target="#delete-button-div-{{ comment.time }}" class="btn btn-sm">
                                    <i class="fas fa-trash-alt text-danger"></i>
                                </button>
                            </td>
                            <td class="m-0 p-0">
                                {# Comment Delete Confirm Button #}
                                <div class="collapse" id="delete-button-div-{{ comment.time }}">
                                    <button class="btn btn-danger" type="button" onclick='window.location.href = "/admin/delete_comment/{{ uid }}/{{ comment.time }}";'>
                                        <i class="fas fa-check"></i> Click here to confirm!
                                    </button>
                                </div>
                            </td>
                        </tr>
                        {% endfor %}
                    </tbody>
                </table>
            </div>
            {% endif %}
        </div>

    </div>

    <script>
        function radare_view() {
            let radare_form = document.createElement('form');
            radare_form.action = '/radare-view/{{ firmware.uid }}';
            radare_form.target = '_blank';
            radare_form.method = 'GET';

            document.body.append(radare_form);
            radare_form.submit();
        }
    </script>

{% endblock %}<|MERGE_RESOLUTION|>--- conflicted
+++ resolved
@@ -305,13 +305,10 @@
 
                 {# summary of included files #}
                 {%- if selected_analysis -%}
-<<<<<<< HEAD
-=======
                     <button id="summary-button" class="btn list-group-item list-group-item-primary" onclick="load_summary(uid, selected_analysis);" style="width: 100%; margin-bottom: 20px;">
                         Show Analysis Summary for Included Files
                     </button>
 
->>>>>>> 7339f0a4
                     <div id="summary-div">
                         <div id="loading-summary-gif" style="display: none; border: 1px solid #dddddd; padding: 5px; text-align: center">
                             <img src="{{ url_for("static", filename = "Pacman.gif") }}" alt="loading gif">

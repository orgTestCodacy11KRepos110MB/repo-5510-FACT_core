{% extends "base.html" %}

{% set active_page = "Database" %}

{% macro button_collapse(button_id, icon, target, tooltip) %}
    <button id="{{ button_id }}" data-toggle="collapse" data-target="#{{ target }}" class="btn btn-outline-secondary">
        <i class="fas fa-{{ icon }}" data-toggle="tooltip" data-placement="bottom" title="{{ tooltip }}"></i>
    </button>
{% endmacro %}

{% macro button_tooltip(tooltip, id, url, icon, onclick=None, danger=False) %}
    {% set button_class = "btn-danger" if danger else "btn-outline-secondary" %}
    {% set onclick_value = onclick if onclick else "window.location.href = '" + url + firmware.uid + "'" %}

    <button id="{{ id }}" class="btn {{ button_class }}" onclick="{{ onclick_value }}" data-toggle="tooltip" data-placement="bottom" title="{{ tooltip }}">
        <i class="fas fa-{{ icon }}"></i>
    </button>
{% endmacro %}


{% block head %}
	{# jstree import #}
    <link rel="stylesheet" href="{{ url_for('static', filename='web_js/jstree/dist/themes/default/style.min.css') }}" />
    <script type="text/javascript" src="{{ url_for('static', filename='web_js/jstree/dist/jstree.min.js') }}"></script>

    {# highlight.js import #}
    <script src="{{ url_for('static', filename='highlight.js/highlight.pack.js') }}"></script>
    <link rel="stylesheet" href="{{ url_for('static', filename='highlight.js/styles/github.css') }}" />

    {# line_numbering.js import #}
    <script type="text/javascript" src="{{ url_for('static', filename='js/line_numbering.js') }}"></script>
    <link rel="stylesheet" type="text/css" href="{{ url_for('static', filename='css/line_numbering.css') }}" />
{% endblock %}


{% block body %}

<div class="row justify-content-between mt-2">
    <div class="col-lg-6">

        {# Button section #}
        <div class="btn-toolbar mb-4" role="toolbar" aria-label="Analysis, download and admin buttons">

            <div class="btn-group mr-2 mb-2" role="group" aria-label="Download buttons">
                <button class="btn btn-secondary">Download</button>

                {{ button_tooltip('Download raw file', 'bdown-button', '/download/', 'file-download') }}
                {% if firmware.files_included %}
                    {{ button_tooltip('Download included files as tar.gz', 'tdown-button', '/tar-download/', 'file-archive') }}
                {% endif %}
                {% if firmware.vendor %}
                    {{ button_tooltip('Download report as PDF', 'pdown-button', '/pdf-download/', 'file-pdf') }}
                {% endif %}
            </div>

            <div class="btn-group mr-2 mb-2" aria-label="Analysis buttons">
                <button class="btn btn-secondary">Analysis</button>

                {{ button_tooltip('View in radare', 'radare-button', None, 'terminal', onclick='radare_view()') }}
                {% if firmware.vendor %}
                    {{ button_tooltip('Update analysis', 'update-button', '/update-analysis/', 'redo-alt') }}
                    {{ button_tooltip('YARA search', 'yara-button', '/database/binary_search?firmware_uid=', 'search') }}
                {% endif %}
            </div>

            {% if firmware.vendor and user_has_admin_clearance %}
                <div class="btn-group mr-2 mb-2" role="group" aria-label="Admin buttons">
                    <button class="btn btn-secondary">Admin</button>

                    {{ button_collapse('redo-button', 'redo-alt', 'redo-button-div', 'Redo analysis') }}
                    <span class="collapse" id="redo-button-div">
                        {{ button_tooltip('Confirm removal of current results and comments', 'confirm-redo', '/admin/re-do_analysis/', 'check', danger=True) }}
                    </span>

                    <span class="collapse" id="delete-button-div">
                        {{ button_tooltip('Confirm removal of results and comments', 'confirm-delete', '/admin/delete/', 'check', danger=True) }}
                    </span>
                    {{ button_collapse('delete-button', 'trash-alt', 'delete-button-div', 'Delete firmware') }}
                </div>

            {% endif %}
            <div class="btn-group d-flex align-items-start">
                <div class="btn btn-secondary">Comparisons</div>
                {% if known_comparisons %}
                    {{ button_collapse('old-compare-button', 'hdd', 'known-comparisons', 'Show list of known comparisons') }}
                {% endif %}
                {% if not uids_for_comparison or uid not in uids_for_comparison %}
                    {{ button_tooltip('Add to comparison', 'add-compare', '/comparison/add/', 'plus') }}
                {% endif %}

                {% if uids_for_comparison %}
                    {{ button_collapse('new-compare-button', 'list-ul', 'comparison-list', 'Show firmware selected for comparison') }}
                {% endif %}
            </div>
        </div>

        {# Header section #}
        <div class="header mb-4" style="word-wrap: break-word">
            <h3>
                {{ firmware.get_hid(root_uid=root_uid) }}<br />
                {% if firmware.analysis_tags or firmware.tags %}
                    {{ firmware.analysis_tags | render_analysis_tags | safe }} {{ firmware.tags | render_tags | safe }}<br />
                {% endif %}
                <span style="font-size: 15px"><strong>UID:</strong> {{ uid | safe }}</span>
            </h3>
            {% if all_analyzed_flag %}
                <div class="alert alert-warning">
                    <strong>Warning!</strong> Not all included files are fully analyzed yet! Only analyzed files are shown.
                </div>
            {% endif %}
        </div>

    </div>

    {# General info section #}
    <div class="col-lg-6">
        {{ firmware | render_general_information(firmware_including_this_fo, other_versions, selected_analysis) | safe }}
    </div>

</div>


{% if uids_for_comparison or known_comparisons %}
<div class="row justify-content-start mt-3 mb-2">
    <div class="col-auto collapse" id="known-comparisons">
        <div class="card float-right" style="width: auto; max-width: 650px;">
            <div class="card-header text-center" style="font-size: larger">List of comparisons containing the displayed firmware</div>
            <div class="card-body">
                {% for comparison in known_comparisons %}
                    <div class="col-xs-12 mb-1">
                        <span type="button" class="btn btn-primary btn-sm" onclick="location.href='/compare/{{ comparison[0]}}'">{{ comparison[0] | replace_comparison_uid_with_hid | safe  }}</span>
                    </div>
                {% endfor %}
            </div>
        </div>
    </div>

    <div class="collapse m-0" id="comparison-list">
        <div class="jumbotron float-right mx-2 mb-0 p-3" style="width: auto; max-width: 650px;">
            <span class="mt-0 text-center" style="font-size: larger">Firmware Selected for Comparison</span>
            <hr style="margin: 12px">
            <table>
                <tr>
                    <td style="width: 10px; vertical-align: top;">
                        {% for compare_uid in uids_for_comparison %}
                            <div class="col-xs-12 p-0">
                                <span class="m-0" style="padding: 2px; display: inline-flex;">
                                    <span class="close" style="font-size: 20px" onclick="location.href='/comparison/remove/{{ uid }}/{{ compare_uid }}'">
                                        &times;
                                    </span>
                                    <span class="tag badge badge-{% if compare_uid == uid %}primary{% else %}secondary{% endif %}" style="margin-left: 3px">{{ compare_uid |replace_uid_with_hid | safe }}</span>
                                </span>
                            </div>
                        {% endfor %}
                    </td>
                    {% if uids_for_comparison|length > 1 %}
                        <td style="width: 180px; vertical-align: top;">
                            <div class="col-xs-12" style="padding: 2px;">
                                <button type="button" class="btn btn-secondary btn-sm" onclick="location.href='/comparison/remove_all/{{ uid }}'" style="width: 100%">
                                    <i class="fas fa-ban"></i> Remove All
                                </button>
                            </div>
                            <div class="col-xs-12" style="padding: 2px;">
                                <button type="button" id="start_compare_button" class="btn btn-secondary btn-sm" style="width: 100%">
                                    <i class="fas fa-copy"></i> Compare
                                </button>
                            </div>
                            <div class="form-group col-xs-12 m-0">
                                <div class="checkbox m-0" style="margin-left: 30px; text-align: center">
                                    <label style="padding: 2px">
                                        <input type="checkbox" value="true" id="recompare_checkbox" style="margin-top: 2px;"> Force Recompare
                                    </label>
                                </div>
                            </div>
                            <script>
                                function start_compare(){
                                    var checkbox = document.getElementById('recompare_checkbox');
                                    var link = '/compare';
                                    if (checkbox.checked) link += '?force_recompare=true';
                                    location.href = link;
                                };
                                document.getElementById("start_compare_button").onclick = start_compare;
                            </script>
                        </td>
                    {% endif %}
                </tr>
            </table>
        </div>
    </div>
</div>
{% endif %}

<<<<<<< HEAD
    {# Header section #}
    <div class="row">
        <div class="col-lg-12 header" style="word-wrap: break-word">
            <h3>
                {{ firmware.get_hid(root_uid=root_uid) }}<br />
                {% if firmware.analysis_tags or firmware.tags %}
                    {{ firmware.analysis_tags | render_analysis_tags | safe }} {{ firmware.tags | render_tags | safe }}<br />
                {% endif %}
                <span style="font-size: 15px"><strong>UID:</strong> {{ uid | safe }}</span>
            </h3>
            {% if all_analyzed_flag %}
                <div class="alert alert-warning">
                    <strong>Warning!</strong> Not all included files are fully analyzed yet! Only analyzed files are shown.
                </div>
            {% endif %}
        </div>
    </div>

    {# General info section #}
    <div class="row">
        <div class="col-xl-6">
            <table class="table table-sm table-bordered table-hover">
                <thead class="thead-light">
                    <tr>
                        <th colspan="2">General information</th>
                    </tr>
                </thead>
                <tbody>
                    {%- for label, content, style, query in general_analysis_elements -%}
                        {%- if content %}
                            <tr>
                                <td style="width: 120px;">{{ label | replace_underscore }}</td>
                                {%- set clickable_class = " clickable" if query else "" %}
                                <td class="{{ clickable_class }}"
                                    {%- if style %} style="{{ style }}" {% endif -%}
                                    {%- if query %} onclick="location.href='{{ query_url + query.replace("PLACEHOLDER", content) | urlencode }}'" data-toggle="tooltip" title="show other firmwares of {{content}}" {% endif -%}
                                >
                                    {%- if label == "release date" and content == "1970-01-01" -%}
                                        unknown
                                    {%- else -%}
                                        {{ content }}
                                    {%- endif -%}
                                </td>
                            </tr>
                        {%- endif -%}
                    {%- endfor %}
                    {%- if "file_type" in firmware.processed_analysis -%}
                        <tr>
                            <td>file type</td>
                            <td>{{ firmware.processed_analysis["file_type"]["full"] }}</td>
                        </tr>
                    {%- endif %}
                    {%- if firmware.parent_firmware_uids %}
                        <tr>
                            <td>firmware including this files</td>
                            <td>{{ firmware.parent_firmware_uids | nice_uid_list | safe }}</td>
                        </tr>
                    {%- endif %}
                    {%- if other_versions %}
                        <tr>
                            <td>other versions</td>
                            <td>
                                <div class="list-group">
                                    <button data-toggle="collapse" data-target="#other_versions" class="list-group-item list-group-item-primary d-flex justify-content-between align-items-center">
                                        show files<span class="badge badge-primary badge-pill">{{ other_versions | length }}</span>
                                    </button>
                                    <div id="other_versions" class="collapse">
                                        {% for version in other_versions %}
                                            {%- if selected_analysis -%}
                                                {% set other_version_link = "/analysis/{}/{}".format(version._id, selected_analysis) %}
                                            {%- else -%}
                                                {% set other_version_link = "/analysis/{}".format(version._id) %}
                                            {%- endif -%}
                                            <a href="{{ other_version_link }}" class="list-group-item list-group-item-action">
                                                {{ version.version }}
                                            </a>
                                        {% endfor %}
                                    </div>
                                </div>
                            </td>
                        </tr>
                    {%- endif -%}
                </tbody>
            </table>
        </div>

        <div class="col-xl-6">
                    {# user buttons #}
            <div class="btn-group mb-2" role="group" aria-label="Download buttons">
                <button class="btn btn-secondary">Download options</button>

                {# Binary Download Button #}
                <button class="btn btn-outline-secondary" onclick='window.location.href = "/download/{{ firmware.get_uid() }}";'>
                    <i class="fas fa-download"></i> download raw file
                </button>
                {# Tar Download Button #}
                {% if firmware.files_included %}
                    <button class="btn btn-outline-secondary" onclick='window.location.href = "/tar-download/{{ firmware.get_uid() }}";'>
                        <i class="fas fa-file-archive"></i> download included files as tar.gz
                    </button>
                {% endif %}
                {% if firmware.vendor %}
                    {# PDF Button #}
                    <button class="btn btn-outline-secondary" onclick='window.location.href = "/pdf-download/{{ firmware.uid }}";'>
                        <i class="far fa-file-pdf"></i> download report as PDF
                    </button>
                {% endif %}
            </div><br />

            <div class="btn-group mb-2" aria-label="Analysis buttons">
                <button class="btn btn-secondary">Analysis options</button>

                {# Radare Button #}
                <button class="btn btn-outline-secondary" onclick="radare_view()">
                    <i class="fas fa-terminal"></i> view in radare
                </button>
                {% if firmware.vendor %}
                    {# Update Analysis Buttons #}
                    <button class="btn btn-outline-secondary" onclick='window.location.href = "/update-analysis/{{ firmware.uid }}";'>
                        <i class="fas fa-redo-alt"></i> update analysis
                    </button>
                    <button class="btn btn-outline-secondary" onclick='window.location.href = "/database/binary_search?firmware_uid={{ firmware.uid }}";'>
                        <i class="fas fa-search"></i> YARA search
                    </button>
                    {# Start Binary Search Button #}
                {% endif %}
            </div><br />

            {# admin buttons #}
            {% if firmware.vendor and user_has_admin_clearance %}
                <div class="btn-group mb-2" role="group" aria-label="Admin buttons">
                    <button class="btn btn-secondary">Admin options</button>

                    {# Update Analysis Buttons #}
                    <button data-toggle="collapse" data-target="#re-do-button-div" class="btn btn-outline-secondary">
                        <i class="fas fa-redo-alt"></i> re-do analysis
                    </button>
                    <span class="collapse" id="re-do-button-div">
                        <button class="btn btn-danger" type="button" onclick='window.location.href = "/admin/re-do_analysis/{{ uid }}";'>
                            <i class="fas fa-check"></i> confirm: This action will delete all previous results and data including comments!
                        </button>
                    </span>
                    {# FW Delete Confirm Button #}
                    <span class="collapse" id="delete-button-div">
                        <button class="btn btn-danger" type="button" onclick='window.location.href = "/admin/delete/{{ uid }}";'>
                            <i class="fas fa-check"></i> click here to confirm removal!
                        </button>
                    </span>
                    <button data-toggle="collapse" data-target="#delete-button-div" class="btn btn-outline-secondary">
                        <i class="fas fa-trash-alt"></i> delete firmware
                    </button>
                </div>

            {% endif %}

            <script>
                function radare_view() {
                    let radare_form = document.createElement('form');
                    radare_form.action = '/radare-view/{{ firmware.get_uid() }}';
                    radare_form.target = '_blank';
                    radare_form.method = 'GET';

                    document.body.append(radare_form);
                    radare_form.submit();
                }
            </script>

        </div>

   </div>


=======
>>>>>>> ed906b87
    {# File tree section #}
    <div class="row">
        <div class="col-lg-12">
            <table class="table table-sm">
                <thead>
                    <tr class="thead-light">
                        <th>File Tree</th>
                    </tr>
                </thead>
                <tbody style="font-size: 14px;">
                    <tr>
                        <td>
                            <div id="fileTreeAjax"></div>
                            <script>
                                $('#fileTreeAjax')
                                    // generate links to the analysis page
                                    .on("activate_node.jstree", function(e,data){window.location.href = data.node.a_attr.href;})
                                    // generate file tree
                                    .jstree({
                                        "core" : {
                                            'data' : {
                                                'url' : function (node) {
                                                    return node.id === '#' ?
                                                        "/ajax_root/{{ uid | safe }}/{{ root_uid | safe }}" : "/ajax_tree/" + node["data"]["uid"] + "/{{ root_uid|safe }}";
                                                }
                                            }
                                        },
                                        "plugins" : [ "sort" ]
                                    });
                            </script>
                        </td>
                    </tr>
                </tbody>
            </table>
        </div>
    </div>

    {# Select analysis section #}
    <div class="row">
        <div class="col-lg-2">
            <table class="table table-sm table-hover">
                <thead class="thead-light">
                    <tr>
                        <th>Analysis Results</th>
                    </tr>
                </thead>
                <tbody>
                    {% for analysis_plugin in firmware.processed_analysis | sort %}
                        <tr>
                            <td class="clickable mx-1 my-2 {{ 'table-primary' if analysis_plugin == selected_analysis else '' }}" data-toggle="tooltip" title="{{ analysis_plugin_dict.get(analysis_plugin, ['not available'])[0] | safe }}" onclick="location.href='/analysis/{{ uid|safe }}/{{analysis_plugin}}/ro/{{ root_uid }}'">
                                {{ analysis_plugin | replace_underscore }}
                            </td>
                        </tr>
                    {% endfor %}
                    <tr>
                        <td class="table-head-light clickable" data-toggle="modal" data-target="#add_single_file_analysis_modal">
                            <i class="fas fa-play-circle"></i> Run additional analysis
                        </td>
                    </tr>
                </tbody>
            </table>
        </div>

        {# add single file analysis modal #}
        <div id="add_single_file_analysis_modal" class="modal fade" role="dialog">
            <div class="modal-dialog">
                <div class="modal-content">

                    <div class="modal-header d-flex justify-content-between align-items-center">
                        <h5 class="modal-title">Add analysis to file</h5>
                        <button type="button" class="close" data-dismiss="modal"><span aria-hidden="true">&times;</span></button>
                    </div>

                    <div class="modal-body">
                        <form class="form-horizontal" action="" method=post enctype=multipart/form-data>
                            <p>Add new analysis</p>
                            {% for system in available_plugins.unused | sort %}
                                <label class="checkbox-inline" data-toggle="tooltip" title="{{ analysis_plugin_dict[system][0] | safe }}" style="display: block">
                                    <input type=checkbox name="analysis_systems" value="{{ system }}" unchecked>&nbsp;{{ system | replace_underscore }}<br />
                                </label>
                            {% endfor %}
                            <hr />
                            <p>Update analysis</p>
                            {% for system in available_plugins.used | sort %}
                                <label class="checkbox-inline" data-toggle="tooltip" title="{{ analysis_plugin_dict[system][0] | safe }}" style="display: block">
                                    <input type=checkbox name="analysis_systems" value="{{ system }}" unchecked>&nbsp;{{ system | replace_underscore }}<br />
                                </label>
                            {% endfor %}
                            <hr />
                            <button class="btn btn-primary" type="submit" id="add_single_file_analysis" value=submit><i class="fas fa-play-circle"></i> Add</button>
                        </form>
                    </div>
                </div>
            </div>
        </div>

        {# Showing analysis section #}

        {% block complete_analysis_block %}

            <div class="col-lg-10">
                {% block analysis_result %}
                {% endblock %}

                {# summary of included files #}
                {%- if firmware.vendor and selected_analysis -%}
                    <div id="summary-div">
                        <div id="loading-summary-gif" style="display: block; border: 1px solid #dddddd; padding: 5px; text-align: center">
                            <img src="{{ url_for("static", filename = "Pacman.gif") }}" alt="loading gif">
                            <p>Generating summary of included files...</p>
                        </div>
                    </div>
                    <script>
                        function hide_summary_gif() {
                            const loading_gif = document.getElementById("loading-summary-gif");
                            loading_gif.style.display = "none";
                        }
                        function load_summary(){
                            $("#summary-div").load("/ajax_get_summary/{{ uid|safe }}/{{ selected_analysis }}", hide_summary_gif);
                        }
                        $(document).ready(function() {
                            load_summary();
                        });
                    </script>
                {%- endif -%}
            </div>

        {% endblock %}

        {# preview section #}
        {%- if "file_type" in firmware.processed_analysis -%}
            {%- set previewable_mime_types = [] -%}
            {%- if firmware.processed_analysis["file_type"]['mime'] in previewable_mime_types
                    or firmware.processed_analysis["file_type"]['mime'][0:5] == "text/"
                    or firmware.processed_analysis["file_type"]['mime'][0:6] == "image/" %}

                <div class="col-lg-12">
                    <div class="list-group">
                        <button id="preview_button" data-toggle="collapse" data-target="#preview-div" class="list-group-item list-group-item-primary">
                            Show Preview
                        </button>
                        <div id="preview-div" class="collapse">
                            <div id="preview-loading-gif" style="display: block; border: 1px solid #dddddd; padding: 5px; text-align: center">
                                <img src="{{ url_for("static", filename = "Pacman.gif") }}" alt="loading...">
                            </div>
                        </div>
                        <script>
                            const loading_gif = document.getElementById("preview-loading-gif");
                            function init_preview() {
                                hide_gif();
                                highlight_code();
                            }
                            function hide_gif() {
                                loading_gif.style.display = "none";
                            }
                            function highlight_code() {
                                const block = $('div#preview-div pre')[0];
                                hljs.highlightBlock(block);
                                line_numbering();
                            }
                            function load_preview(){
                                loading_gif.style.display = "block";
                                document.getElementById("preview_button").onclick = function() {return false;};
                                $("#preview-div").load("/ajax_get_binary/{{ firmware.processed_analysis["file_type"]["mime"].replace("/", "_") }}/{{ uid|safe }}", init_preview);
                            }
                            document.getElementById("preview_button").onclick = load_preview;
                        </script>
                    </div>
                </div>

            {% endif %}
        {% endif %}
    </div>

    {# comment section #}
    <div class="row">

        <div class="col-lg-12" style="margin-top: 20px">
            <table class="table table-bordered mb-0" id="comments-head">
                <thead class="thead-light">
                    <tr>
                        <th>
                            Comments
                            {# Add Comment Button #}
                            <form action="/comment/{{ firmware.uid }}" style="float: right; margin-right: 5px;">
                                <button class="btn btn-primary btn-sm" type="submit">
                                    <i class="far fa-edit"></i> add comment
                                </button>
                            </form>

                            {# Show Comments Button #}
                            <form onsubmit="return false;" style="float: right; margin-right: 5px;">
                                <button data-toggle="collapse" data-target="#comments" class="btn btn-primary btn-sm"
                                {% if firmware.comments | length == 0 %} disabled {% endif %}>
                                    <span class="badge">{{ firmware.comments | length }}</span> show comments
                                </button>
                            </form>
                        </th>
                    </tr>
                </thead>
            </table>
            {% if firmware.comments %}
            <div class="collapse m-0" id="comments">
                <table class="table table-bordered p-0 mb-0" id="comments-table">
                    <tbody>
                        {% for comment in firmware.comments|sort_comments %}
                        <tr>
                            <td width="20%" valign="bottom">
                                <div>{{ comment.author }}</div>
                                <div>{{ comment.time|int|nice_unix_time }}</div>
                            </td>
                            <td width="80%">
                                <span style="font-family: monospace; color: #000; font-size: 14px">
                                    {{ comment.comment | urlize }}
                                </span>
                            </td>
                            <td class="m-0 p-0 align-middle">
                                {# Comment Delete Button #}
                                <button data-toggle="collapse" data-target="#delete-button-div-{{ comment.time }}" class="btn btn-sm">
                                    <i class="fas fa-trash-alt text-danger"></i>
                                </button>
                            </td>
                            <td class="m-0 p-0">
                                {# Comment Delete Confirm Button #}
                                <div class="collapse" id="delete-button-div-{{ comment.time }}">
                                    <button class="btn btn-danger" type="button" onclick='window.location.href = "/admin/delete_comment/{{ uid }}/{{ comment.time }}";'>
                                        <i class="fas fa-check"></i> Click here to confirm!
                                    </button>
                                </div>
                            </td>
                        </tr>
                        {% endfor %}
                    </tbody>
                </table>
            </div>
            {% endif %}
        </div>

    </div>

    <script>
        function radare_view() {
            let radare_form = document.createElement('form');
            radare_form.action = '/radare-view/{{ firmware.uid }}';
            radare_form.target = '_blank';
            radare_form.method = 'GET';

            document.body.append(radare_form);
            radare_form.submit();
        }
    </script>

{% endblock %}<|MERGE_RESOLUTION|>--- conflicted
+++ resolved
@@ -114,7 +114,7 @@
 
     {# General info section #}
     <div class="col-lg-6">
-        {{ firmware | render_general_information(firmware_including_this_fo, other_versions, selected_analysis) | safe }}
+        {{ firmware | render_general_information(firmware.parent_firmware_uids, other_versions, selected_analysis) | safe }}
     </div>
 
 </div>
@@ -190,181 +190,6 @@
 </div>
 {% endif %}
 
-<<<<<<< HEAD
-    {# Header section #}
-    <div class="row">
-        <div class="col-lg-12 header" style="word-wrap: break-word">
-            <h3>
-                {{ firmware.get_hid(root_uid=root_uid) }}<br />
-                {% if firmware.analysis_tags or firmware.tags %}
-                    {{ firmware.analysis_tags | render_analysis_tags | safe }} {{ firmware.tags | render_tags | safe }}<br />
-                {% endif %}
-                <span style="font-size: 15px"><strong>UID:</strong> {{ uid | safe }}</span>
-            </h3>
-            {% if all_analyzed_flag %}
-                <div class="alert alert-warning">
-                    <strong>Warning!</strong> Not all included files are fully analyzed yet! Only analyzed files are shown.
-                </div>
-            {% endif %}
-        </div>
-    </div>
-
-    {# General info section #}
-    <div class="row">
-        <div class="col-xl-6">
-            <table class="table table-sm table-bordered table-hover">
-                <thead class="thead-light">
-                    <tr>
-                        <th colspan="2">General information</th>
-                    </tr>
-                </thead>
-                <tbody>
-                    {%- for label, content, style, query in general_analysis_elements -%}
-                        {%- if content %}
-                            <tr>
-                                <td style="width: 120px;">{{ label | replace_underscore }}</td>
-                                {%- set clickable_class = " clickable" if query else "" %}
-                                <td class="{{ clickable_class }}"
-                                    {%- if style %} style="{{ style }}" {% endif -%}
-                                    {%- if query %} onclick="location.href='{{ query_url + query.replace("PLACEHOLDER", content) | urlencode }}'" data-toggle="tooltip" title="show other firmwares of {{content}}" {% endif -%}
-                                >
-                                    {%- if label == "release date" and content == "1970-01-01" -%}
-                                        unknown
-                                    {%- else -%}
-                                        {{ content }}
-                                    {%- endif -%}
-                                </td>
-                            </tr>
-                        {%- endif -%}
-                    {%- endfor %}
-                    {%- if "file_type" in firmware.processed_analysis -%}
-                        <tr>
-                            <td>file type</td>
-                            <td>{{ firmware.processed_analysis["file_type"]["full"] }}</td>
-                        </tr>
-                    {%- endif %}
-                    {%- if firmware.parent_firmware_uids %}
-                        <tr>
-                            <td>firmware including this files</td>
-                            <td>{{ firmware.parent_firmware_uids | nice_uid_list | safe }}</td>
-                        </tr>
-                    {%- endif %}
-                    {%- if other_versions %}
-                        <tr>
-                            <td>other versions</td>
-                            <td>
-                                <div class="list-group">
-                                    <button data-toggle="collapse" data-target="#other_versions" class="list-group-item list-group-item-primary d-flex justify-content-between align-items-center">
-                                        show files<span class="badge badge-primary badge-pill">{{ other_versions | length }}</span>
-                                    </button>
-                                    <div id="other_versions" class="collapse">
-                                        {% for version in other_versions %}
-                                            {%- if selected_analysis -%}
-                                                {% set other_version_link = "/analysis/{}/{}".format(version._id, selected_analysis) %}
-                                            {%- else -%}
-                                                {% set other_version_link = "/analysis/{}".format(version._id) %}
-                                            {%- endif -%}
-                                            <a href="{{ other_version_link }}" class="list-group-item list-group-item-action">
-                                                {{ version.version }}
-                                            </a>
-                                        {% endfor %}
-                                    </div>
-                                </div>
-                            </td>
-                        </tr>
-                    {%- endif -%}
-                </tbody>
-            </table>
-        </div>
-
-        <div class="col-xl-6">
-                    {# user buttons #}
-            <div class="btn-group mb-2" role="group" aria-label="Download buttons">
-                <button class="btn btn-secondary">Download options</button>
-
-                {# Binary Download Button #}
-                <button class="btn btn-outline-secondary" onclick='window.location.href = "/download/{{ firmware.get_uid() }}";'>
-                    <i class="fas fa-download"></i> download raw file
-                </button>
-                {# Tar Download Button #}
-                {% if firmware.files_included %}
-                    <button class="btn btn-outline-secondary" onclick='window.location.href = "/tar-download/{{ firmware.get_uid() }}";'>
-                        <i class="fas fa-file-archive"></i> download included files as tar.gz
-                    </button>
-                {% endif %}
-                {% if firmware.vendor %}
-                    {# PDF Button #}
-                    <button class="btn btn-outline-secondary" onclick='window.location.href = "/pdf-download/{{ firmware.uid }}";'>
-                        <i class="far fa-file-pdf"></i> download report as PDF
-                    </button>
-                {% endif %}
-            </div><br />
-
-            <div class="btn-group mb-2" aria-label="Analysis buttons">
-                <button class="btn btn-secondary">Analysis options</button>
-
-                {# Radare Button #}
-                <button class="btn btn-outline-secondary" onclick="radare_view()">
-                    <i class="fas fa-terminal"></i> view in radare
-                </button>
-                {% if firmware.vendor %}
-                    {# Update Analysis Buttons #}
-                    <button class="btn btn-outline-secondary" onclick='window.location.href = "/update-analysis/{{ firmware.uid }}";'>
-                        <i class="fas fa-redo-alt"></i> update analysis
-                    </button>
-                    <button class="btn btn-outline-secondary" onclick='window.location.href = "/database/binary_search?firmware_uid={{ firmware.uid }}";'>
-                        <i class="fas fa-search"></i> YARA search
-                    </button>
-                    {# Start Binary Search Button #}
-                {% endif %}
-            </div><br />
-
-            {# admin buttons #}
-            {% if firmware.vendor and user_has_admin_clearance %}
-                <div class="btn-group mb-2" role="group" aria-label="Admin buttons">
-                    <button class="btn btn-secondary">Admin options</button>
-
-                    {# Update Analysis Buttons #}
-                    <button data-toggle="collapse" data-target="#re-do-button-div" class="btn btn-outline-secondary">
-                        <i class="fas fa-redo-alt"></i> re-do analysis
-                    </button>
-                    <span class="collapse" id="re-do-button-div">
-                        <button class="btn btn-danger" type="button" onclick='window.location.href = "/admin/re-do_analysis/{{ uid }}";'>
-                            <i class="fas fa-check"></i> confirm: This action will delete all previous results and data including comments!
-                        </button>
-                    </span>
-                    {# FW Delete Confirm Button #}
-                    <span class="collapse" id="delete-button-div">
-                        <button class="btn btn-danger" type="button" onclick='window.location.href = "/admin/delete/{{ uid }}";'>
-                            <i class="fas fa-check"></i> click here to confirm removal!
-                        </button>
-                    </span>
-                    <button data-toggle="collapse" data-target="#delete-button-div" class="btn btn-outline-secondary">
-                        <i class="fas fa-trash-alt"></i> delete firmware
-                    </button>
-                </div>
-
-            {% endif %}
-
-            <script>
-                function radare_view() {
-                    let radare_form = document.createElement('form');
-                    radare_form.action = '/radare-view/{{ firmware.get_uid() }}';
-                    radare_form.target = '_blank';
-                    radare_form.method = 'GET';
-
-                    document.body.append(radare_form);
-                    radare_form.submit();
-                }
-            </script>
-
-        </div>
-
-   </div>
-
-
-=======
->>>>>>> ed906b87
     {# File tree section #}
     <div class="row">
         <div class="col-lg-12">

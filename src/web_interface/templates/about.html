--- conflicted
+++ resolved
@@ -48,12 +48,9 @@
 				<li>New software signatures added</li>
 			</ul>
 		</li>
-<<<<<<< HEAD
         <li>Dynamic generation of analysis summary</li>
         <li>Navigation bar restructured</li>
-=======
 		<li>Added experimental support for multiple Debian and Kali releases as well as Ubuntu 19.04</li>
->>>>>>> f05104a3
 		<li>Bug fixes</li>
 	</ul>
 

{% extends "base.html" %}

{% set active_page = "About" %}

{% block body %}
<div class="row">

    <div class="col-md-6 col-sm-12">
        <h2>Software</h2>
        The <a href="https://fkie-cad.github.io/FACT_core/">Firmware Analysis and Comparison Tool (FACT)</a> (formerly known as Fraunhofer's Firmware Analysis Framework (FAF)) is intended to automate Firmware Security Analysis.
        FACT is developed by <a href="http://www.fkie.fraunhofer.de">Fraunhofer FKIE</a>.
        The project is partly financed by <a href="https://www.bsi.bund.de">German Federal Office for Information Security (BSI)</a> and others.

        <h2>License Information</h2>
        <div class="well">
            Firmware Analysis and Comparison Tool (FACT)<br />
            Copyright (C) 2015-2019  Fraunhofer FKIE<br />
            <br />
            This program is free software: you can redistribute it and/or modify
            it under the terms of the GNU General Public License as published by
            the Free Software Foundation, either version 3 of the License, or
            (at your option) any later version.<br />

            This program is distributed in the hope that it will be useful,
            but WITHOUT ANY WARRANTY; without even the implied warranty of
            MERCHANTABILITY or FITNESS FOR A PARTICULAR PURPOSE.  See the
            GNU General Public License for more details.

            You should have received a copy of the GNU General Public License
            along with this program.  If not, see <a href="http://www.gnu.org/licenses/">www.gnu.org/licenses/</a>.
            <br />
            <br />
            Some plug-ins may have different licenses.
        </div>
    </div>
    <div class="col-md-6 col-sm-12">
        {% include "imprint.html" %}
    </div>

</div>

<h2>Change Log</h2>
<div style="width:100%;column-count:2;column-rule:grey 1px dotted;column-gap:50px">
    <h4>FACT 2.7-dev</h4>
    <ul>
        <li>New or Improved Analysis
            <ul>
                <li>New "tlsh" analysis plugin for finding similar files accross the database</li>
                <li>Major refactoring of QEMU plugin (improved stability, more feedback)</li>
                <li>Added tlsh to file hashes plugin</li>
            </ul>
        </li>
        <li>Moved unpacking to standalone project, integrated via docker</li>
<<<<<<< HEAD
        <li>Added REST endpoint for system monitoring</li>
=======
        <li>Added button to start analysis plugins on single file or firmware objects</li>
>>>>>>> 00b72f3b
        <li>Revised statistics page</li>
        <li>Bug fixes</li>
    </ul>

    <h4>FACT 2.6 (2019-04-03)</h4>
    <ul>
        <li>New or Improved Analysis
            <ul>
                <li>Linter plug-in for source code analysis (js, lua, python, sh)</li>
                <li>Plug-in to test executables for compatibility with QEMU emulation</li>
                <li>Plug-in for displaying file system metadata information</li>
                <li>ELF analysis plug-in added</li>
                <li><a href="https://github.com/fkie-cad/cwe_checker">CWE-Checker</a></li>
                <li>New software signatures added</li>
                <li>New known vulnerabilities added</li>
            </ul>
        </li>
        <li>New or Improved Unpacking
            <ul>
                <li>dahua firmware image unpacker added</li>
                <li>intel hex unpacker added</li>
                <li>hp pjl</li>
                <li>raw</li>
            </ul>
        </li>
        <li><b>Changed installation!</b> Path to install.py has changed and installation is now wrapped in python for better overview and failure tracking.</li>
        <li>New <a href="https://github.com/fkie-cad/FACT_core/blob/master/INSTALL.md">INSTALL.md</a> for better documentation of installation options</li>
        <li>Added software components statistics</li>
        <li>Added REST endpoint for binary search (YARA)</li>
        <li>Added unified mime-type-based analysis blacklist feature</li>
        <li>Added syntax highlighting for code preview</li>
        <li>Improved analysis caching</li>
        <li>Bug fixes</li>
    </ul>

    <h4>FACT 2.5 (2018-08-01)</h4>
    <ul>
        <li>New or Improved Analysis
            <ul>
                <li>Known vulnerabilities plug-in added</li>
                <li>IP and URI finder Geo IP support</li>
                <li>Printable strings: Offsets are shown</li>
                <li>More software signatures added</li>
            </ul>
        </li>
        <li>New or Improved Unpacking
            <ul>
                <li>Debian package unpacking plug-in added</li>
            </ul>
        </li>
        <li><a href="https://github.com/fkie-cad/FACT_core/wiki/radare-integration">Radare view allows opening objects in radare2-webui</a></li>
        <li><b>Warning:</b> Hex view is deprecated and is going to be removed in 2.6</li>
        <li>Device part meta data support</li>
        <li>Quick download buttons added</li>
        <li><a href="https://github.com/fkie-cad/FACT_core/wiki/analysis-plugin-presets">Analysis preset support</a></li>
        <li>Interim result publishing</li>
        <li>Intercom speedup</li>
        <li>Ubuntu 18.04 support</li>
        <li>YARA backend upgraded</li>
        <li><b>Warning:</b> Default MongoDB path changed!</li>
        <li>Code clean ups</li>
        <li>Bug fixes</li>
	</ul>

    <h4>FACT 2.4 (2018-03-16)</h4>
    <ul>
        <li>New or Improved Unpacker
            <ul>
                <li>Xerox</li>
            </ul>
        </li>
        <li>New or Improved Analysis
            <ul>
                <li>file header compare plug-in</li>
            </ul>
        </li>
        <li>Full fledged user <a href="https://github.com/fkie-cad/FACT_core/wiki/Authentication">authentication system</a></li>
        <li>Supporting custom routes for plug-ins</li>
        <li>Compare view definition moved to plug-in</li>
        <li>Firmware tagging feature</li>
        <li>Imprint feature</li>
        <li>Improved usability</li>
        <li>Compare speedup</li>
        <li>Acceptance test speedup</li>
        <li>Code clean ups</li>
        <li>Bug fixes</li>
    </ul>

	<h4>FACT 2.3 (2017-12-24)</h4>
	<ul>
		<li>New or Improved Unpacker
			<ul>
				<li>SquashFS: AVM support</li>
			</ul>
		</li>
		<li>New or Improved Analysis
			<ul>
				<li>Exploit mitigation plug-in</li>
				<li>Imphash</li>
			</ul>
		</li>
		<li>Quick search</li>
		<li>Compare result browsing</li>
		<li>Convenient compare trigger on analysis page</li>
		<li>REST: Update analysis without unpacking</li>
		<li>Improved usability</li>
		<li>Code clean ups</li>
		<li>Bug fixes</li>
	</ul>

	<h4>FACT 2.2 (2017-09-21) (first public release)</h4>
	<ul>
		<li>Base64 Decoder improved</li>
		<li>Enhanced error handling</li>
		<li>REST API improved</li>
		<li>Code clean ups</li>
		<li>Bug fixes</li>
	</ul>

	<h4>FACT 2.1 (2017-08-23)</h4>
	<ul>
		<li>New or Improved Analysis
			<ul>
				<li>Init Services</li>
			</ul>
		</li>
		<li>Memory consumption reduced</li>
	    <li>Load balancing improved</li>
	    <li>Hex header view</li>
	    <li>Unittest &rarr; Pytest</li>
		<li>Code clean ups</li>
		<li>Bug fixes</li>
	</ul>

	<h4>FACT 2.0 (2017-07-31)</h4>
	<ul>
		<li>New project name: FAF &rarr; FACT </li>
		<li>New color scheme</li>
		<li>New plug-in system</li>
		<li>New or Improved Analysis
			<ul>
				<li>Base64 Decoder</li>
				<li>Software Detection: magic support</li>
				<li>String Evaluator: printable string sorting</li>
			</ul>
		</li>
		<li>YARA backend upgraded</li>
		<li>Unpacking Classifier: encoding overhead consideration implemented</li>
		<li>Code clean ups</li>
		<li>Bug fixes</li>
	</ul>


	<h4>FAF 1.4 (2017-04-24)</h4>
	<ul>
		<li>New or Improved Analysis
			<ul>
				<li><i>Re-Do Analysis</i> feature added</li>
			</ul>
		</li>
		<li>Release date statistic added</li>
		<li>Statistic filtering feature added</li>
		<li>Frontend refactoring</li>
		<li>Silent Mode added</li>
		<li>Bug fixes</li>
		<li>Code clean ups</li>
	</ul>


	<h4>FAF 1.3 (2017-03-21)</h4>
	<ul>
		<li>New or Improved Analysis
			<ul>
				<li>Identify users and passwords</li>
			</ul>
		</li>
		<li>New or Improved Unpacking
			<ul>
				<li>DJI Drone Firmware unpacker added</li>
				<li>UBI-Image unpacker added</li>
				<li>Zip and 7z password support added</li>
			</ul>
		</li>
		<li>Several statistics added</li>
		<li>System Health Monitoring</li>
		<li>Statistic Graph Framework changed</li>
		<li>Optical improvements</li>
		<li>Bug fixes</li>
		<li>Code clean ups</li>
	</ul>

	<h4>FAF 1.2 (2017-02-01)</h4>
	<ul>
		<li>New or Improved Unpacker
			<ul>
				<li>yaffs2</li>
				<li>trx (generic)</li>
				<li>tpl</li>
			    <li>self extracting archive</li>
			    <li>elf and pe</li>
			</ul>
		</li>
		<li>New or Improved Analysis
			<ul>
				<li>IP and Domain search plug-in</li>
				<li>printable strings plug-in now supports 16bit characters</li>
			</ul>
		</li>
	    <li><i>Advanced Search</i> database map added</li>
	    <li>Latest compares and comments shown on start page</li>
	    <li>Delete comment feature added</li>
	    <li>Linux Mint 18.1 support added</li>
	    <li>Bug fixes</li>
	    <li>Code clean ups</li>
	</ul>

	<h4>FAF 1.1 (2016-12-20)</h4>
	<ul>
		<li><i>Architecture detection</i> utilizing meta data</li>
		<li><i>Firmware summary search</i> feature added</li>
		<li><i>GenericFS fallback</i> feature added</li>
		<li>Firmware removal feature added</li>
		<li>Unpack info and statistic added</li>
		<li>Clickable results on statistic page</li>
		<li>Further LZMA signatures added</li>
		<li>Performance enhancements</li>
		<li>Integration tests</li>
		<li>Bug fixes</li>
		<li>Code clean ups</li>
	</ul>

	<h4>FAF 1.0 (2016-10-28)</h4>
	<ul>
		<li><i>File tree view</i> replaces <i>included files list</i></li>
		<li><i>Binary search</i> feature added</li>
		<li>Statistic page added</li>
		<li>General stats and last uploads added to <i>Home</i> page</li>
		<li>UWSGI support</li>
		<li>Analysis cache added</li>
		<li>Bug fixes</li>
	</ul>
</div>

{% endblock %}<|MERGE_RESOLUTION|>--- conflicted
+++ resolved
@@ -51,11 +51,8 @@
             </ul>
         </li>
         <li>Moved unpacking to standalone project, integrated via docker</li>
-<<<<<<< HEAD
         <li>Added REST endpoint for system monitoring</li>
-=======
         <li>Added button to start analysis plugins on single file or firmware objects</li>
->>>>>>> 00b72f3b
         <li>Revised statistics page</li>
         <li>Bug fixes</li>
     </ul>

--- conflicted
+++ resolved
@@ -2,16 +2,9 @@
 {% set navigation_bar = [
     ("Home", "/", '<i class="fas fa-home"></i>'),
     ("Database", None, None),
-<<<<<<< HEAD
     ("Upload", "/upload", '<i class="fas fa-upload"></i>'),
-    ("Statistic", "/statistic", '<i class="fas fa-chart-bar"></i>'),
-    ("System", "/system_health", '<i class="fas fa-heartbeat"></i>'),
-    ("About", "/about", '<i class="fas fa-info-circle"></i>'),
-=======
-    ("Upload", "/upload", '<span class="glyphicon glyphicon-upload"></span>'),
-    ("Info", None, '<span class="glyphicon glyphicon-info-sign"></span>'),
->>>>>>> 4b932755
-    ("Admin", None, None)
+    ("Info", None, '<i class="fas fa-info-circle"></i>'),
+    ("Admin", None, '<i class="fas fa-users-cog"></i>')
 ] -%}
 
 {% if ("string only here to have input to " | auth_enabled) %}
@@ -110,11 +103,20 @@
                         <li class="dropdown {% if caption == active_page %}active{% endif  %}">
                             <a class="dropdown-toggle" data-toggle="dropdown" href="#"><i class="fas fa-tasks"></i>&nbsp;Database<span class="caret"></span></a>
                             <ul class="dropdown-menu">
-                                <li><a href="/database/browse">Browse Firmware Analyses</a></li>
-                                <li><a href="/database/browse_compare">Browse Firmware Compares</a></li>
-                                <li><a href="/database/search">Basic Search</a></li>
-                                <li><a href="/database/advanced_search">Advanced Search</a></li>
-                                <li><a href="/database/binary_search">Binary Pattern Search</a></li>
+                                <li><a href="/database/browse"><i class="fas fa-list-ul"></i>Browse Firmware Analyses</a></li>
+                                <li><a href="/database/browse_compare"><i class="far fa-copy"></i>Browse Firmware Compares</a></li>
+                                <li><a href="/database/search"><i class="fas fa-search"></i>Basic Search</a></li>
+                                <li><a href="/database/advanced_search"><i class="fas fa-search-plus"></i>Advanced Search</a></li>
+                                <li><a href="/database/binary_search"><i class="fas fa-search-dollar"></i>Binary Pattern Search</a></li>
+                            </ul>
+                        </li>
+                    {% elif caption == "Info" %}
+                        <li class="dropdown {% if caption == active_page %}active{% endif  %}">
+                            <a class="dropdown-toggle" data-toggle="dropdown" href="#"><i class="fas fa-info-circle"></i>&nbsp;{{ caption }}<span class="caret"></span></a>
+                            <ul class="dropdown-menu">
+                                <li><a href="/statistic"><i class="fas fa-chart-bar"></i> Statistics</a></li>
+                                <li><a href="/system_health"><i class="fas fa-heartbeat"></i> System</a></li>
+                                <li><a href="/about"><i class="fas fa-beer"></i> About</a></li>
                             </ul>
                         </li>
                     {% elif caption == "Admin" %}
@@ -122,24 +124,7 @@
                             <li class="dropdown {% if caption == active_page %}active{% endif  %}">
                                 <a class="dropdown-toggle" data-toggle="dropdown" href="#"><i class="fas fa-users-cog"></i>&nbsp;{{ caption }}<span class="caret"></span></a>
                                 <ul class="dropdown-menu">
-<<<<<<< HEAD
                                     <li><a href="/admin/manage_users">Manage Users</a></li>
-=======
-                                    <li><a href="/database/browse"><span class="glyphicon glyphicon-list-alt"></span> Browse Firmware Analyses</a></li>
-                                    <li><a href="/database/browse_compare"><span class="glyphicon glyphicon-duplicate"></span> Browse Firmware Compares</a></li>
-                                    <li><a href="/database/search"><span class="glyphicon glyphicon-search"></span> Basic Search</a></li>
-                                    <li><a href="/database/advanced_search"><span class="glyphicon glyphicon-zoom-in"></span> Advanced Search</a></li>
-                                    <li><a href="/database/binary_search"><span class="glyphicon glyphicon-screenshot"></span> Binary Pattern Search</a></li>
-                                </ul>
-                            </li>
-                        {% elif caption == "Info" %}
-                            <li class="dropdown {% if caption == active_page %}active{% endif  %}">
-                                <a class="dropdown-toggle" data-toggle="dropdown" href="#"><span class="glyphicon glyphicon-info-sign"></span>&nbsp;{{ caption }}<span class="caret"></span></a>
-                                <ul class="dropdown-menu">
-                                    <li><a href="/statistic"><span class="glyphicon glyphicon-stats"></span> Statistics</a></li>
-                                    <li><a href="/system_health"><span class="glyphicon glyphicon-heart"></span> System</a></li>
-                                    <li><a href="/about"><span class="glyphicon glyphicon-globe"></span> About</a></li>
->>>>>>> 4b932755
                                 </ul>
                             </li>
                         {% endif %}

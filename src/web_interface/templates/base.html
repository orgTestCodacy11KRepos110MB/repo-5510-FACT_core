--- conflicted
+++ resolved
@@ -22,7 +22,7 @@
         <link rel="stylesheet" href="https://stackpath.bootstrapcdn.com/bootstrap/4.3.1/css/bootstrap.min.css" integrity="sha384-ggOyR0iXCbMQv3Xipma34MD+dH/1fQ784/j6cY/iJTQUOhcWr7x9JvoRxT2MZw1T" crossorigin="anonymous">
         <link rel="stylesheet" href="https://use.fontawesome.com/releases/v5.6.3/css/all.css" integrity="sha384-UHRtZLI+pbxtHCWp1t77Bi1L4ZtiqrqD80Kn4Z8NTSRyMA2Fd33n5dQ8lWUE00s/" crossorigin="anonymous">
         <script src="https://cdnjs.cloudflare.com/ajax/libs/jquery/1.12.1/jquery.min.js"></script>
-        <!-- <script src="https://code.jquery.com/jquery-3.3.1.slim.min.js" integrity="sha384-q8i/X+965DzO0rT7abK41JStQIAqVgRVzpbzo5smXKp4YfRvH+8abtTE1Pi6jizo" crossorigin="anonymous"></script> -->
+
         <script src="https://cdnjs.cloudflare.com/ajax/libs/popper.js/1.14.7/umd/popper.min.js" integrity="sha384-UO2eT0CpHqdSJQ6hJty5KVphtPhzWj9WO1clHTMGa3JDZwrnQq4sF86dIHNDz0W1" crossorigin="anonymous"></script>
         <script src="https://stackpath.bootstrapcdn.com/bootstrap/4.3.1/js/bootstrap.min.js" integrity="sha384-JjSmVgyd0p3pXB1rRibZUAYoIIy6OrQ6VrjIEaFf/nJGzIxFDsf4x0xIM+B07jRM" crossorigin="anonymous"></script>
 
@@ -120,6 +120,7 @@
                                 <a class="dropdown-toggle" data-toggle="dropdown" href="#"><i class="fas fa-user-shield"></i>&nbsp;{{ caption }}<span class="caret"></span></a>
                                 <ul class="dropdown-menu">
                                     <li class="dropdown-item"><a href="/admin/manage_users" style="font-size: 14px"><i class="fas fa-users-cog"></i> Manage Users</a></li>
+                                    <li class="dropdown-item"><a href="/admin/missing_analyses" style="font-size: 14px"><i class="fas fa-search"></i> Find Missing Analyses</a></li>
                                 </ul>
                             </li>
                         {% endif %}
@@ -128,13 +129,8 @@
                                 <li class="dropdown {% if caption == active_page %}active {% endif  %}pr-3">
                                     <a class="dropdown-toggle" data-toggle="dropdown" href="#"><i class="fas fa-user"></i>&nbsp;{{ current_user.email }}<span class="caret"></span></a>
                                     <ul class="dropdown-menu">
-<<<<<<< HEAD
                                         <li class="dropdown-item"><a href="/user_profile" style="font-size: 14px"><i class="fas fa-user-cog"></i> Profile</a></li>
                                         <li class="dropdown-item"><a href="/logout" style="font-size: 14px"><i class="fas fa-sign-out-alt"></i> Logout</a></li>
-=======
-                                        <li><a href="/admin/manage_users"><span class="glyphicon glyphicon-user"></span> Manage Users</a></li>
-                                        <li><a href="/admin/missing_analyses"><span class="glyphicon glyphicon-search"></span> Find Missing Analyses</a></li>
->>>>>>> ae5867af
                                     </ul>
                                 </li>
                             {% else %}

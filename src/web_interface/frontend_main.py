<<<<<<< HEAD
=======
import os
import logging

>>>>>>> 48abf33a
from flask import Flask
import logging

from web_interface.components.ajax_routes import AjaxRoutes
from web_interface.components.analysis_routes import AnalysisRoutes
from web_interface.components.compare_routes import CompareRoutes
from web_interface.components.database_routes import DatabaseRoutes
from web_interface.components.io_routes import IORoutes
from web_interface.components.jinja_filter import FilterClass
from web_interface.components.miscellaneous_routes import MiscellaneousRoutes
from web_interface.components.statistic_routes import StatisticRoutes
from web_interface.rest.rest_base import RestBase

<<<<<<< HEAD
=======

CONFIG_FILE = "main.cfg"

>>>>>>> 48abf33a

class WebFrontEnd(object):
    def __init__(self,
                 config=None,
                 program_version='not_set',
                 ):
        self.config = config

        self.program_version = program_version

<<<<<<< HEAD
        self.setup_app()
        logging.info('Web front end online')
=======
        self._setup_app()
        logging.info("Web front end online")

    def _setup_config(self, config):
        if config is None:
            self.config = load_config(CONFIG_FILE)
        else:
            self.config = config
>>>>>>> 48abf33a

    def _setup_app(self):
        self.app = Flask(__name__)
        self.app.config.from_object(__name__)

        Flask.secret_key = os.urandom(24)

        RestBase(app=self.app, config=self.config)

        AjaxRoutes(self.app, self.config)
        AnalysisRoutes(self.app, self.config)
        CompareRoutes(self.app, self.config)
        DatabaseRoutes(self.app, self.config)
        IORoutes(self.app, self.config)
        MiscellaneousRoutes(self.app, self.config)
        StatisticRoutes(self.app, self.config)

        FilterClass(self.app, self.program_version, self.config)<|MERGE_RESOLUTION|>--- conflicted
+++ resolved
@@ -1,11 +1,6 @@
-<<<<<<< HEAD
-=======
-import os
-import logging
-
->>>>>>> 48abf33a
 from flask import Flask
 import logging
+import os
 
 from web_interface.components.ajax_routes import AjaxRoutes
 from web_interface.components.analysis_routes import AnalysisRoutes
@@ -17,12 +12,6 @@
 from web_interface.components.statistic_routes import StatisticRoutes
 from web_interface.rest.rest_base import RestBase
 
-<<<<<<< HEAD
-=======
-
-CONFIG_FILE = "main.cfg"
-
->>>>>>> 48abf33a
 
 class WebFrontEnd(object):
     def __init__(self,
@@ -30,22 +19,10 @@
                  program_version='not_set',
                  ):
         self.config = config
-
         self.program_version = program_version
 
-<<<<<<< HEAD
-        self.setup_app()
-        logging.info('Web front end online')
-=======
         self._setup_app()
         logging.info("Web front end online")
-
-    def _setup_config(self, config):
-        if config is None:
-            self.config = load_config(CONFIG_FILE)
-        else:
-            self.config = config
->>>>>>> 48abf33a
 
     def _setup_app(self):
         self.app = Flask(__name__)

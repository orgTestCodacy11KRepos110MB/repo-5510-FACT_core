import json
import os
from typing import Dict, Optional, Union

from common_helper_files import get_binary_from_file
from flask import flash, redirect, render_template, render_template_string, request, url_for
from flask_login.utils import current_user

from helperFunctions.data_conversion import none_to_none
from helperFunctions.database import ConnectTo
from helperFunctions.fileSystem import get_src_dir
from helperFunctions.mongo_task_conversion import (
    check_for_errors, convert_analysis_task_to_fw_obj, create_re_analyze_task
)
from helperFunctions.web_interface import get_template_as_string
from objects.file import FileObject
from objects.firmware import Firmware
from web_interface.components.compare_routes import get_comparison_uid_dict_from_session
from web_interface.components.component_base import GET, POST, AppRoute, ComponentBase
from web_interface.components.dependency_graph import (
    create_data_graph_edges, create_data_graph_nodes_and_groups, get_graph_colors
)
from web_interface.security.authentication import user_has_privilege
from web_interface.security.decorator import roles_accepted
from web_interface.security.privileges import PRIVILEGES


def get_analysis_view(view_name):
    view_path = os.path.join(get_src_dir(), f'web_interface/templates/analysis_plugins/{view_name}.html')
    return get_binary_from_file(view_path).decode('utf-8')


class AnalysisRoutes(ComponentBase):

    def __init__(self, *args, **kwargs):
        super().__init__(*args, **kwargs)
        self.analysis_generic_view = get_analysis_view('generic')
        self.analysis_unpacker_view = get_analysis_view('unpacker')

    @roles_accepted(*PRIVILEGES['view_analysis'])
    @AppRoute('/analysis/<uid>', GET)
    @AppRoute('/analysis/<uid>/ro/<root_uid>', GET)
    @AppRoute('/analysis/<uid>/<selected_analysis>', GET)
    @AppRoute('/analysis/<uid>/<selected_analysis>/ro/<root_uid>', GET)
    def show_analysis(self, uid, selected_analysis=None, root_uid=None):
        other_versions = None
        with self.db.frontend.get_read_only_session():
            all_comparisons = self.db.comparison.page_comparison_results()
            known_comparisons = [comparison for comparison in all_comparisons if uid in comparison[0]]
            file_obj = self.db.frontend.get_object(uid)
            if not file_obj:
                return render_template('uid_not_found.html', uid=uid)
            if selected_analysis is not None and selected_analysis not in file_obj.processed_analysis:
                return render_template('error.html', message=f'The requested analysis ({selected_analysis}) has not run (yet)')
            if isinstance(file_obj, Firmware):
                root_uid = file_obj.uid
                other_versions = self.db.frontend.get_other_versions_of_firmware(file_obj)
            included_fo_analysis_complete = not self.db.frontend.all_uids_found_in_database(list(file_obj.files_included))
        with ConnectTo(self.intercom, self._config) as sc:
            analysis_plugins = sc.get_available_analysis_plugins()
        return render_template_string(
            self._get_correct_template(selected_analysis, file_obj),
            uid=uid,
            firmware=file_obj,
            selected_analysis=selected_analysis,
            all_analyzed_flag=included_fo_analysis_complete,
            root_uid=none_to_none(root_uid),
            analysis_plugin_dict=analysis_plugins,
            other_versions=other_versions,
            uids_for_comparison=get_comparison_uid_dict_from_session(),
            user_has_admin_clearance=user_has_privilege(current_user, privilege='delete'),
            known_comparisons=known_comparisons,
            available_plugins=self._get_used_and_unused_plugins(
                file_obj.processed_analysis,
                [x for x in analysis_plugins.keys() if x != 'unpacker']
            )
        )

    def _get_correct_template(self, selected_analysis: Optional[str], fw_object: Union[Firmware, FileObject]):
        if selected_analysis and 'failed' in fw_object.processed_analysis[selected_analysis]:
            return get_template_as_string('analysis_plugins/fail.html')
        if selected_analysis:
            return self._get_analysis_view(selected_analysis)
        return get_template_as_string('show_analysis.html')

    @roles_accepted(*PRIVILEGES['submit_analysis'])
    @AppRoute('/analysis/<uid>', POST)
    @AppRoute('/analysis/<uid>/ro/<root_uid>', POST)
    @AppRoute('/analysis/<uid>/<selected_analysis>', POST)
    @AppRoute('/analysis/<uid>/<selected_analysis>/ro/<root_uid>', POST)
    def start_single_file_analysis(self, uid, selected_analysis=None, root_uid=None):
        file_object = self.db.frontend.get_object(uid)
        file_object.scheduled_analysis = request.form.getlist('analysis_systems')
        file_object.force_update = request.form.get('force_update') == 'true'
        with ConnectTo(self.intercom, self._config) as intercom:
            intercom.add_single_file_task(file_object)
        return redirect(url_for(self.show_analysis.__name__, uid=uid, root_uid=root_uid, selected_analysis=selected_analysis))

    @staticmethod
    def _get_used_and_unused_plugins(processed_analysis: dict, all_plugins: list) -> dict:
        return {
            'unused': [x for x in all_plugins if x not in processed_analysis],
            'used': [x for x in all_plugins if x in processed_analysis]
        }

    def _get_analysis_view(self, selected_analysis):
        if selected_analysis == 'unpacker':
            return self.analysis_unpacker_view
        view = self.db.template.get_view(selected_analysis)
        if view:
            return view.decode('utf-8')
        return self.analysis_generic_view

    @roles_accepted(*PRIVILEGES['submit_analysis'])
    @AppRoute('/update-analysis/<uid>', GET)
    def get_update_analysis(self, uid, re_do=False, error=None):
        with self.db.frontend.get_read_only_session():
            old_firmware = self.db.frontend.get_object(uid=uid)
            if old_firmware is None:
                return render_template('uid_not_found.html', uid=uid)

            device_class_list = self.db.frontend.get_device_class_list()
            vendor_list = self.db.frontend.get_vendor_list()
            device_name_dict = self.db.frontend.get_device_name_dict()

        device_class_list.remove(old_firmware.device_class)
        vendor_list.remove(old_firmware.vendor)
        device_name_dict[old_firmware.device_class][old_firmware.vendor].remove(old_firmware.device_name)

        previously_processed_plugins = list(old_firmware.processed_analysis.keys())
        with ConnectTo(self.intercom, self._config) as intercom:
            plugin_dict = self._overwrite_default_plugins(intercom.get_available_analysis_plugins(), previously_processed_plugins)

        title = 're-do analysis' if re_do else 'update analysis'

        return render_template(
            'upload/upload.html',
            device_classes=device_class_list,
            vendors=vendor_list,
            error=error if error is not None else {},
            device_names=json.dumps(device_name_dict, sort_keys=True),
            firmware=old_firmware,
            analysis_plugin_dict=plugin_dict,
            title=title
        )

    @staticmethod
    def _overwrite_default_plugins(plugin_dict: Dict[str, tuple], checked_plugin_list) -> Dict[str, tuple]:
        plugin_dict.pop('unpacker')  # FIXME: why is this even in there?
        for plugin in plugin_dict:
            plugin_dict[plugin][2]['default'] = plugin in checked_plugin_list
        return plugin_dict

    @roles_accepted(*PRIVILEGES['submit_analysis'])
    @AppRoute('/update-analysis/<uid>', POST)
    def post_update_analysis(self, uid, re_do=False):
        analysis_task = create_re_analyze_task(request, uid=uid)
        force_reanalysis = request.form.get('force_reanalysis') == 'true'
        error = check_for_errors(analysis_task)
        if error:
            return self.get_update_analysis(uid=uid, re_do=re_do, error=error)
        self._schedule_re_analysis_task(uid, analysis_task, re_do, force_reanalysis)
        return render_template('upload/upload_successful.html', uid=uid)

    def _schedule_re_analysis_task(self, uid, analysis_task, re_do, force_reanalysis=False):
        if re_do:
            base_fw = None
            self.db.admin.delete_firmware(uid, delete_root_file=False)
        else:
            base_fw = self.db.frontend.get_object(uid)
            base_fw.force_update = force_reanalysis
        fw = convert_analysis_task_to_fw_obj(analysis_task, base_fw=base_fw)
        with ConnectTo(self.intercom, self._config) as sc:
            sc.add_re_analyze_task(fw, unpack=re_do)

    @roles_accepted(*PRIVILEGES['delete'])
    @AppRoute('/admin/re-do_analysis/<uid>', GET, POST)
    def redo_analysis(self, uid):
        if request.method == POST:
            return self.post_update_analysis(uid, re_do=True)
        return self.get_update_analysis(uid, re_do=True)

    @roles_accepted(*PRIVILEGES['view_analysis'])
<<<<<<< HEAD
    @AppRoute('/dependency-graph/<uid>', GET)
    def show_elf_dependency_graph(self, uid):
        data = self.db.frontend.get_data_for_dependency_graph(uid)
=======
    @AppRoute('/dependency-graph/<uid>/<root_uid>', GET)
    def show_elf_dependency_graph(self, uid, root_uid):
        with ConnectTo(FrontEndDbInterface, self._config) as db:
            data = db.get_data_for_dependency_graph(uid, root_uid)
>>>>>>> 9927b9c2

        whitelist = ['application/x-executable', 'application/x-pie-executable', 'application/x-sharedlib', 'inode/symlink']

<<<<<<< HEAD
        data_graph_part = create_data_graph_nodes_and_groups(data, whitelist)
=======
            data_graph_part = create_data_graph_nodes_and_groups(data, uid, root_uid, whitelist)
>>>>>>> 9927b9c2

        colors = sorted(get_graph_colors(len(data_graph_part['groups'])))

<<<<<<< HEAD
        if not data_graph_part['nodes']:
            flash('Error: Graph could not be rendered. '
                  'The file chosen as root must contain a filesystem with binaries.', 'danger')
            return render_template('dependency_graph.html', **data_graph_part, uid=uid)

        data_graph, elf_analysis_missing_from_files = create_data_graph_edges(data, data_graph_part)
=======
            if not data_graph_part['nodes']:
                flash('Error: Graph could not be rendered. '
                      'The file chosen as root must contain a filesystem with binaries.', 'danger')
                return render_template('dependency_graph.html', **data_graph_part, uid=uid, root_uid=root_uid)

            data_graph, elf_analysis_missing_from_files = create_data_graph_edges(data_graph_part)
>>>>>>> 9927b9c2

        if elf_analysis_missing_from_files > 0:
            flash(f'Warning: Elf analysis plugin result is missing for {elf_analysis_missing_from_files} files', 'warning')

<<<<<<< HEAD
        # TODO: Add a loading icon?
        return render_template('dependency_graph.html', **data_graph, uid=uid, colors=colors)
=======
            # TODO: Add a loading icon?
        return render_template(
            'dependency_graph.html',
            **{key: json.dumps(data_graph[key]) for key in ['nodes', 'edges', 'groups']},
            uid=uid,
            root_uid=root_uid,
            colors=colors
        )
>>>>>>> 9927b9c2
<|MERGE_RESOLUTION|>--- conflicted
+++ resolved
@@ -181,56 +181,31 @@
         return self.get_update_analysis(uid, re_do=True)
 
     @roles_accepted(*PRIVILEGES['view_analysis'])
-<<<<<<< HEAD
-    @AppRoute('/dependency-graph/<uid>', GET)
-    def show_elf_dependency_graph(self, uid):
-        data = self.db.frontend.get_data_for_dependency_graph(uid)
-=======
     @AppRoute('/dependency-graph/<uid>/<root_uid>', GET)
     def show_elf_dependency_graph(self, uid, root_uid):
-        with ConnectTo(FrontEndDbInterface, self._config) as db:
-            data = db.get_data_for_dependency_graph(uid, root_uid)
->>>>>>> 9927b9c2
+        data = self.db.frontend.get_data_for_dependency_graph(uid)
 
         whitelist = ['application/x-executable', 'application/x-pie-executable', 'application/x-sharedlib', 'inode/symlink']
 
-<<<<<<< HEAD
-        data_graph_part = create_data_graph_nodes_and_groups(data, whitelist)
-=======
-            data_graph_part = create_data_graph_nodes_and_groups(data, uid, root_uid, whitelist)
->>>>>>> 9927b9c2
+        data_graph_part = create_data_graph_nodes_and_groups(data, uid, root_uid, whitelist)
 
         colors = sorted(get_graph_colors(len(data_graph_part['groups'])))
 
-<<<<<<< HEAD
         if not data_graph_part['nodes']:
             flash('Error: Graph could not be rendered. '
                   'The file chosen as root must contain a filesystem with binaries.', 'danger')
-            return render_template('dependency_graph.html', **data_graph_part, uid=uid)
-
-        data_graph, elf_analysis_missing_from_files = create_data_graph_edges(data, data_graph_part)
-=======
-            if not data_graph_part['nodes']:
-                flash('Error: Graph could not be rendered. '
-                      'The file chosen as root must contain a filesystem with binaries.', 'danger')
-                return render_template('dependency_graph.html', **data_graph_part, uid=uid, root_uid=root_uid)
-
-            data_graph, elf_analysis_missing_from_files = create_data_graph_edges(data_graph_part)
->>>>>>> 9927b9c2
+            return render_template('dependency_graph.html', **data_graph_part, uid=uid, root_uid=root_uid)
+
+        data_graph, elf_analysis_missing_from_files = create_data_graph_edges(data_graph_part)
 
         if elf_analysis_missing_from_files > 0:
             flash(f'Warning: Elf analysis plugin result is missing for {elf_analysis_missing_from_files} files', 'warning')
 
-<<<<<<< HEAD
         # TODO: Add a loading icon?
-        return render_template('dependency_graph.html', **data_graph, uid=uid, colors=colors)
-=======
-            # TODO: Add a loading icon?
         return render_template(
             'dependency_graph.html',
             **{key: json.dumps(data_graph[key]) for key in ['nodes', 'edges', 'groups']},
             uid=uid,
             root_uid=root_uid,
             colors=colors
-        )
->>>>>>> 9927b9c2
+        )
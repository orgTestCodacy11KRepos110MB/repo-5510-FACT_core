--- conflicted
+++ resolved
@@ -11,12 +11,12 @@
 from helperFunctions.web_interface import ConnectTo
 from intercom.front_end_binding import InterComFrontEndBinding
 from storage.db_interface_frontend import FrontEndDbInterface
-from web_interface.filter import byte_number_filter, encode_base64_filter, \
-    bytes_to_str_filter, replace_underscore_filter, nice_list, data_to_chart_limited, data_to_chart, \
-    uids_to_link, get_all_uids_in_string, list_to_line_break_string, sort_comments, \
-    nice_unix_time, infection_color, nice_number_filter, sort_chart_list_by_name, sort_chart_list_by_value, \
-    text_highlighter, get_canvas_height, comment_out_regex_meta_chars, \
-    generic_nice_representation, list_to_line_break_string_no_sort, render_tags, fix_cwe, data_to_chart_with_value_percentage_pairs, vulnerability_class
+from web_interface.filter import byte_number_filter, encode_base64_filter, bytes_to_str_filter, \
+    replace_underscore_filter, nice_list, data_to_chart_limited, data_to_chart, uids_to_link, get_all_uids_in_string, \
+    list_to_line_break_string, sort_comments, nice_unix_time, infection_color, nice_number_filter, \
+    sort_chart_list_by_name, sort_chart_list_by_value, text_highlighter, get_canvas_height, \
+    comment_out_regex_meta_chars, generic_nice_representation, list_to_line_break_string_no_sort, render_tags, \
+    fix_cwe, data_to_chart_with_value_percentage_pairs, vulnerability_class
 
 
 class FilterClass:
@@ -119,8 +119,5 @@
         self._app.jinja_env.filters['nice_time'] = time_format
         self._app.jinja_env.filters['render_tags'] = render_tags
         self._app.jinja_env.filters['fix_cwe'] = fix_cwe
-<<<<<<< HEAD
         self._app.jinja_env.filters['vulnerability_class'] = vulnerability_class
-=======
-        self._app.jinja_env.filters['auth_enabled'] = self.check_auth
->>>>>>> 388c7b9e
+        self._app.jinja_env.filters['auth_enabled'] = self.check_auth
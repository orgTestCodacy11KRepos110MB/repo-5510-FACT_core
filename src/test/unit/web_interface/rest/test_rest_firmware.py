--- conflicted
+++ resolved
@@ -111,7 +111,6 @@
     assert 'missing parameter: update' in result['error_message']
 
 
-<<<<<<< HEAD
 def test_request_with_unpacking(test_app):
     scheduled_analysis = ['unpacker', 'optional_plugin']
     requested_analysis = json.dumps(scheduled_analysis)
@@ -119,7 +118,8 @@
     assert result['status'] == 0
     assert sorted(result['request']['update']) == sorted(scheduled_analysis)
     assert 'unpacker' in result['request']['update']
-=======
+
+
 def test_request_with_bad_recursive_flag(test_app):
     result = decode_response(test_app.get('/rest/firmware?recursive=true'))
     assert result['status'] == 1
@@ -127,5 +127,4 @@
 
     query = json.dumps({'processed_analysis.file_type.full': {'$regex': 'arm', '$options': 'si'}})
     result = decode_response(test_app.get('/rest/firmware?recursive=true&query={}'.format(quote(query))))
-    assert result['status'] == 0
->>>>>>> a109a72d
+    assert result['status'] == 0
import gc
import os
import unittest
import unittest.mock
from multiprocessing import Queue

from helperFunctions.config import get_config_for_testing
from helperFunctions.fileSystem import get_test_data_dir
from objects.firmware import Firmware
from scheduler.Analysis import AnalysisScheduler, MANDATORY_PLUGINS
from test.common_helper import DatabaseMock, fake_exit


class TestScheduleBase(unittest.TestCase):

    def setUp(self):
        self.mocked_interface = DatabaseMock()
        self.enter_patch = unittest.mock.patch(target='helperFunctions.web_interface.ConnectTo.__enter__', new=lambda _: self.mocked_interface)
        self.enter_patch.start()
        self.exit_patch = unittest.mock.patch(target='helperFunctions.web_interface.ConnectTo.__exit__', new=fake_exit)
        self.exit_patch.start()

        self.config = get_config_for_testing()
        self.config.add_section('ip_and_uri_finder')
        self.config.set('ip_and_uri_finder', 'signature_directory', 'analysis/signatures/ip_and_uri_finder/')
        self.config.add_section('default_plugins')
        self.config.set('default_plugins', 'plugins', 'file_hashes')
        self.tmp_queue = Queue()
<<<<<<< HEAD
=======
        self.sched = AnalysisScheduler(config=config, pre_analysis=lambda *_: None, post_analysis=self.dummy_callback, db_interface=DatabaseMock())
>>>>>>> ef7deb5a

    def tearDown(self):
        self.tmp_queue.close()

        self.enter_patch.stop()
        self.exit_patch.stop()
        self.mocked_interface.shutdown()
        gc.collect()

    def dummy_callback(self, fw):
        self.tmp_queue.put(fw)


class TestScheduleInitialAnalysis(TestScheduleBase):

    def setUp(self):
        super().setUp()
        self.sched = AnalysisScheduler(config=self.config, post_analysis=self.dummy_callback, db_interface=DatabaseMock())

    def tearDown(self):
        self.sched.shutdown()
        super().tearDown()

    def test_plugin_registration(self):
        self.assertIn('dummy_plugin_for_testing_only', self.sched.analysis_plugins, 'Dummy plugin not found')

    def test_schedule_firmware_init_no_analysis_selected(self):
        self.sched.shutdown()
        self.sched.process_queue = Queue()
        test_fw = Firmware(binary=b'test')
        self.sched.add_task(test_fw)
        test_fw = self.sched.process_queue.get(timeout=5)
        self.assertEqual(len(test_fw.scheduled_analysis), len(MANDATORY_PLUGINS), 'Mandatory Plugins not selected')
        for item in MANDATORY_PLUGINS:
            self.assertIn(item, test_fw.scheduled_analysis)

    def test_whole_run_analysis_selected(self):
        test_fw = Firmware(file_path=os.path.join(get_test_data_dir(), 'get_files_test/testfile1'))
        test_fw.scheduled_analysis = ['dummy_plugin_for_testing_only']
        self.sched.add_task(test_fw)
        for _ in range(4):
            test_fw = self.tmp_queue.get(timeout=10)
        self.assertEqual(len(test_fw.processed_analysis), 3, 'analysis not done')
        self.assertEqual(test_fw.processed_analysis['dummy_plugin_for_testing_only']['1'], 'first result', 'result not correct')
        self.assertEqual(test_fw.processed_analysis['dummy_plugin_for_testing_only']['summary'], ['first result', 'second result'])
        self.assertIn('file_hashes', test_fw.processed_analysis.keys(), 'Mandatory plug-in not executed')
        self.assertIn('file_type', test_fw.processed_analysis.keys(), 'Mandatory plug-in not executed')

    def test_get_plugin_dict(self):
        result = self.sched.get_plugin_dict()
        self.assertIn('file_hashes', result.keys(), 'file hashes plugin not found')
        self.assertTrue(result['file_hashes'][1], 'mandatory flag not set')
        self.assertTrue(result['file_hashes'][2], 'default flag not set')
        self.assertEqual(self.sched.analysis_plugins['file_hashes'].VERSION, result['file_hashes'][3], 'version not correct')
        self.assertIn('file_type', result.keys(), 'file type plugin not found')
        self.assertFalse(result['file_type'][2], 'default flag set but should not')
        self.assertEqual(result['file_type'][0], self.sched.analysis_plugins['file_type'].DESCRIPTION, 'description not correct')
        self.assertEqual(self.sched.analysis_plugins['file_type'].VERSION, result['file_type'][3], 'version not correct')
        self.assertTrue(result['unpacker'][1], 'unpacker plugin not marked as mandatory')
        self.assertNotIn('dummy_plug_in_for_testing_only', result.keys(), 'dummy plug-in not removed')


class TestScheduleAnalysisWithRemote(TestScheduleBase):

    def setUp(self):
        super().setUp()
        self.config.set('remote_tasks', 'use_rabbit', 'true')
        self.sched = AnalysisScheduler(config=self.config, post_analysis=self.dummy_callback, db_interface=DatabaseMock())

    def tearDown(self):
        self.sched.shutdown()
        super().tearDown()

    def test_initialization(self):
        assert True  # Exception or timeout if there is something wrong<|MERGE_RESOLUTION|>--- conflicted
+++ resolved
@@ -26,10 +26,6 @@
         self.config.add_section('default_plugins')
         self.config.set('default_plugins', 'plugins', 'file_hashes')
         self.tmp_queue = Queue()
-<<<<<<< HEAD
-=======
-        self.sched = AnalysisScheduler(config=config, pre_analysis=lambda *_: None, post_analysis=self.dummy_callback, db_interface=DatabaseMock())
->>>>>>> ef7deb5a
 
     def tearDown(self):
         self.tmp_queue.close()
@@ -47,7 +43,7 @@
 
     def setUp(self):
         super().setUp()
-        self.sched = AnalysisScheduler(config=self.config, post_analysis=self.dummy_callback, db_interface=DatabaseMock())
+        self.sched = AnalysisScheduler(config=self.config, pre_analysis=lambda *_: None, post_analysis=self.dummy_callback, db_interface=DatabaseMock())
 
     def tearDown(self):
         self.sched.shutdown()
@@ -97,7 +93,7 @@
     def setUp(self):
         super().setUp()
         self.config.set('remote_tasks', 'use_rabbit', 'true')
-        self.sched = AnalysisScheduler(config=self.config, post_analysis=self.dummy_callback, db_interface=DatabaseMock())
+        self.sched = AnalysisScheduler(config=self.config, pre_analysis=lambda *_: None, post_analysis=self.dummy_callback, db_interface=DatabaseMock())
 
     def tearDown(self):
         self.sched.shutdown()

--- conflicted
+++ resolved
@@ -222,134 +222,6 @@
         self.sched.config.set('test_plugin', 'mime_blacklist', 'type1, type2')
 
 
-<<<<<<< HEAD
-=======
-class TestUtilityFunctions:
-
-    class PluginMock:
-        def __init__(self, dependencies):
-            self.DEPENDENCIES = dependencies
-
-    @classmethod
-    def setup_class(cls):
-        cls.init_patch = mock.patch(target='scheduler.analysis.AnalysisScheduler.__init__', new=lambda *_: None)
-        cls.init_patch.start()
-        cls.scheduler = AnalysisScheduler()
-        cls.plugin_list = ['no_deps', 'foo', 'bar']
-        cls.init_patch.stop()
-
-    def _add_plugins(self):
-        self.scheduler.analysis_plugins = {
-            'no_deps': self.PluginMock(dependencies=[]),
-            'foo': self.PluginMock(dependencies=['no_deps']),
-            'bar': self.PluginMock(dependencies=['no_deps', 'foo'])
-        }
-
-    def _add_plugins_with_recursive_dependencies(self):
-        self.scheduler.analysis_plugins = {
-            'p1': self.PluginMock(['p2', 'p3']),
-            'p2': self.PluginMock(['p3']),
-            'p3': self.PluginMock([]),
-            'p4': self.PluginMock(['p5']),
-            'p5': self.PluginMock(['p6']),
-            'p6': self.PluginMock([])
-        }
-
-    @pytest.mark.parametrize('input_data, expected_output', [
-        (set(), set()),
-        ({'p1'}, {'p2', 'p3'}),
-        ({'p3'}, set()),
-        ({'p1', 'p2', 'p3', 'p4'}, {'p5'}),
-    ])
-    def test_get_cumulative_remaining_dependencies(self, input_data, expected_output):
-        self._add_plugins_with_recursive_dependencies()
-        result = self.scheduler._get_cumulative_remaining_dependencies(input_data)
-        assert result == expected_output
-
-    @pytest.mark.parametrize('input_data, expected_output', [
-        ([], set()),
-        (['p3'], {'p3'}),
-        (['p1'], {'p1', 'p2', 'p3'}),
-        (['p4'], {'p4', 'p5', 'p6'}),
-    ])
-    def test_add_dependencies_recursively(self, input_data, expected_output):
-        self._add_plugins_with_recursive_dependencies()
-        result = self.scheduler._add_dependencies_recursively(input_data)
-        assert set(result) == expected_output
-
-    @pytest.mark.parametrize('remaining, scheduled, expected_output', [
-        ({}, [], []),
-        ({'no_deps', 'foo', 'bar'}, [], ['no_deps']),
-        ({'foo', 'bar'}, ['no_deps'], ['foo']),
-        ({'bar'}, ['no_deps', 'foo'], ['bar']),
-    ])
-    def test_get_plugins_with_met_dependencies(self, remaining, scheduled, expected_output):
-        self._add_plugins()
-        assert self.scheduler._get_plugins_with_met_dependencies(remaining, scheduled) == expected_output
-
-    @pytest.mark.parametrize('remaining, scheduled, expected_output', [
-        ({'bar'}, ['no_deps', 'foo'], {'bar'}),
-        ({'foo', 'bar'}, ['no_deps', 'foo'], {'foo', 'bar'}),
-    ])
-    def test_get_plugins_with_met_dependencies__completed_analyses(self, remaining, scheduled, expected_output):
-        self._add_plugins()
-        assert set(self.scheduler._get_plugins_with_met_dependencies(remaining, scheduled)) == expected_output
-
-    def test_reschedule_failed_analysis_task(self):
-        task = Firmware(binary='foo')
-        error_message = 'There was an exception'
-        task.analysis_exception = ('foo', error_message)
-        task.scheduled_analysis = ['no_deps', 'bar']
-        task.processed_analysis['foo'] = {'error': 1}
-        self._add_plugins()
-        self.scheduler._reschedule_failed_analysis_task(task)
-
-        assert 'foo' in task.processed_analysis
-        assert task.processed_analysis['foo'] == {'failed': error_message}
-        assert 'bar' not in task.scheduled_analysis
-        assert 'bar' in task.processed_analysis
-        assert task.processed_analysis['bar'] == {'failed': 'Analysis of dependency foo failed'}
-        assert 'no_deps' in task.scheduled_analysis
-
-    def test_smart_shuffle(self):
-        self._add_plugins()
-        result = self.scheduler._smart_shuffle(self.plugin_list)
-        assert result == ['bar', 'foo', 'no_deps']
-
-    def test_smart_shuffle__impossible_dependency(self):
-        self._add_plugins()
-        self.scheduler.analysis_plugins['impossible'] = self.PluginMock(dependencies=['impossible to meet'])
-        result = self.scheduler._smart_shuffle(self.plugin_list + ['impossible'])
-        assert 'impossible' not in result
-        assert result == ['bar', 'foo', 'no_deps']
-
-    def test_smart_shuffle__circle_dependency(self):
-        self.scheduler.analysis_plugins = {
-            'p1': self.PluginMock(['p2']),
-            'p2': self.PluginMock(['p3']),
-            'p3': self.PluginMock(['p1']),
-        }
-        result = self.scheduler._smart_shuffle(['p1', 'p2', 'p3'])
-        assert result == []
-
-    def test_combined_analysis_workload(self):
-        self.scheduler.analysis_plugins = {}
-        dummy_plugin = self.scheduler.analysis_plugins['dummy_plugin'] = self.PluginMock([])
-        dummy_plugin.in_queue = Queue()  # pylint: disable=attribute-defined-outside-init
-        self.scheduler.process_queue = Queue()
-        try:
-            assert self.scheduler.get_combined_analysis_workload() == 0
-            self.scheduler.process_queue.put({})
-            for _ in range(2):
-                dummy_plugin.in_queue.put({})
-            assert self.scheduler.get_combined_analysis_workload() == 3
-        finally:
-            sleep(0.1)  # let the queue finish internally to not cause "Broken pipe"
-            self.scheduler.process_queue.close()
-            dummy_plugin.in_queue.close()
-
-
->>>>>>> fdfa6451
 class TestAnalysisSkipping:
 
     class PluginMock:
@@ -461,4 +333,29 @@
 
         self.scheduler.db_backend_service = self.BackendMock()
 
-        assert self.scheduler._analysis_is_up_to_date(analysis_db_entry, plugin_mock, uid) == is_up_to_date+        assert self.scheduler._analysis_is_up_to_date(analysis_db_entry, plugin_mock, uid) == is_up_to_date
+
+
+class PluginMock:
+    def __init__(self, dependencies):
+        self.DEPENDENCIES = dependencies
+
+
+def test_combined_analysis_workload(monkeypatch):
+    monkeypatch.setattr(AnalysisScheduler, '__init__', lambda *_: None)
+    scheduler = AnalysisScheduler()
+
+    scheduler.analysis_plugins = {}
+    dummy_plugin = scheduler.analysis_plugins['dummy_plugin'] = PluginMock([])
+    dummy_plugin.in_queue = Queue()  # pylint: disable=attribute-defined-outside-init
+    scheduler.process_queue = Queue()
+    try:
+        assert scheduler.get_combined_analysis_workload() == 0
+        scheduler.process_queue.put({})
+        for _ in range(2):
+            dummy_plugin.in_queue.put({})
+        assert scheduler.get_combined_analysis_workload() == 3
+    finally:
+        sleep(0.1)  # let the queue finish internally to not cause "Broken pipe"
+        scheduler.process_queue.close()
+        dummy_plugin.in_queue.close()
--- conflicted
+++ resolved
@@ -1,9 +1,5 @@
 # pylint: disable=no-self-use,unused-argument
-<<<<<<< HEAD
-=======
 import grp
-import json
->>>>>>> 6dbe6a49
 import os
 from base64 import standard_b64encode
 from configparser import ConfigParser
@@ -376,7 +372,6 @@
     (binary_dir / test_object.uid).write_bytes(test_object.binary)
 
 
-<<<<<<< HEAD
 def setup_test_tables(config, admin_interface: AdminDbInterface):
     admin_interface.create_tables()
     ro_user = config['data_storage']['postgres_ro_user']
@@ -405,7 +400,8 @@
         'tags': tags or {},
         **(analysis_result or {})
     }
-=======
+
+
 def create_docker_mount_base_dir():
     docker_mount_base_dir = Path('/tmp/fact-docker-mount-base-dir')
     try:
@@ -416,5 +412,4 @@
         docker_gid = grp.getgrnam('docker').gr_gid
         os.chown(docker_mount_base_dir, -1, docker_gid)
 
-    return docker_mount_base_dir
->>>>>>> 6dbe6a49
+    return docker_mount_base_dir
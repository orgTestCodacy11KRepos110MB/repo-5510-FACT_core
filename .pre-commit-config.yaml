--- conflicted
+++ resolved
@@ -44,14 +44,11 @@
         language: system
         args: [--rcfile=.pylintrc]
 
-<<<<<<< HEAD
-=======
 -   repo: https://github.com/jumanjihouse/pre-commit-hooks
     rev: 2.1.5
     hooks:
     -   id: shellcheck
 
->>>>>>> 6502430e
 -   repo: https://github.com/pryorda/dockerfilelint-precommit-hooks
     rev: v0.1.0
     hooks:
